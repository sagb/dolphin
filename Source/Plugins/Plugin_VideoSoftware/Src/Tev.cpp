--- conflicted
+++ resolved
@@ -785,25 +785,18 @@
 		output[BLU_C] = (output[BLU_C] * invFog + fogInt * bpmem.fog.color.b) >> 8;
 	}
 
-<<<<<<< HEAD
-    if (!bpmem.zcontrol.zcomploc)
-	{
-        if (++SWPixelEngine::pereg.perfZcompInputLo == 0)
-			SWPixelEngine::pereg.perfZcompInputHi++;
-		if (bpmem.zmode.testenable)
-	    {
-	        if (!EfbInterface::ZCompare(Position[0], Position[1], Position[2]))
-	            return;
-	    }
-        if (++SWPixelEngine::pereg.perfZcompOutputLo == 0)
-			SWPixelEngine::pereg.perfZcompOutputHi++;
-=======
 	bool late_ztest = !bpmem.zcontrol.early_ztest || !g_SWVideoConfig.bZComploc;
 	if (late_ztest && bpmem.zmode.testenable)
 	{
+		// TODO: Check against hw if these values get incremented even if depth testing is disabled
+        if (++SWPixelEngine::pereg.perfZcompInputLo == 0)
+			SWPixelEngine::pereg.perfZcompInputHi++;
+
 		if (!EfbInterface::ZCompare(Position[0], Position[1], Position[2]))
 			return;
->>>>>>> bc15919e
+
+        if (++SWPixelEngine::pereg.perfZcompOutputLo == 0)
+			SWPixelEngine::pereg.perfZcompOutputHi++;
 	}
 
 #if ALLOW_TEV_DUMPS
