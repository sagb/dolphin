--- conflicted
+++ resolved
@@ -466,11 +466,7 @@
 	{
 		glDeleteFramebuffersEXT(1, (GLuint*)&s_TempFramebuffer);
 		s_TempFramebuffer = 0;
-<<<<<<< HEAD
-    }
-=======
-	}
->>>>>>> 94116bf8
+	}
 }
 
 void TextureCache::DisableStage(unsigned int stage)
