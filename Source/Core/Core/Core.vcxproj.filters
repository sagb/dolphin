--- conflicted
+++ resolved
@@ -558,7 +558,8 @@
     <ClCompile Include="Src\PowerPC\JitInterface.cpp">
       <Filter>PowerPC</Filter>
     </ClCompile>
-<<<<<<< HEAD
+    <ClCompile Include="Src\NetPlayClient.cpp" />
+    <ClCompile Include="Src\NetPlayServer.cpp" />
     <ClCompile Include="Src\IPC_HLE\ICMPWin.cpp">
       <Filter>IPC HLE %28IOS/Starlet%29\Net</Filter>
     </ClCompile>
@@ -569,10 +570,6 @@
     <ClCompile Include="Src\IPC_HLE\WII_Socket.cpp">
       <Filter>IPC HLE %28IOS/Starlet%29\Net</Filter>
     </ClCompile>
-=======
-    <ClCompile Include="Src\NetPlayClient.cpp" />
-    <ClCompile Include="Src\NetPlayServer.cpp" />
->>>>>>> 41c25d0c
   </ItemGroup>
   <ItemGroup>
     <ClInclude Include="Src\ConfigManager.h" />
@@ -1052,7 +1049,9 @@
     <ClInclude Include="Src\PowerPC\JitInterface.h">
       <Filter>PowerPC</Filter>
     </ClInclude>
-<<<<<<< HEAD
+    <ClInclude Include="Src\NetPlayClient.h" />
+    <ClInclude Include="Src\NetPlayProto.h" />
+    <ClInclude Include="Src\NetPlayServer.h" />
     <ClInclude Include="Src\IPC_HLE\WII_IPC_HLE_Device_net_ssl.h">
       <Filter>IPC HLE %28IOS/Starlet%29\Net</Filter>
     </ClInclude>
@@ -1069,11 +1068,6 @@
     <ClInclude Include="Src\IPC_HLE\WII_Socket.h">
       <Filter>IPC HLE %28IOS/Starlet%29\Net</Filter>
     </ClInclude>
-=======
-    <ClInclude Include="Src\NetPlayClient.h" />
-    <ClInclude Include="Src\NetPlayProto.h" />
-    <ClInclude Include="Src\NetPlayServer.h" />
->>>>>>> 41c25d0c
   </ItemGroup>
   <ItemGroup>
     <None Include="CMakeLists.txt" />
