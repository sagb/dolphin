--- conflicted
+++ resolved
@@ -17,11 +17,8 @@
 // for wiimote/ OSD messages
 #include "Core.h"
 #include "ConfigManager.h"
-<<<<<<< HEAD
 #include "Movie.h"
-=======
 #include "HW/WiimoteEmu/WiimoteEmu.h"
->>>>>>> d3894a05
 
 std::mutex crit_netplay_client;
 static NetPlayClient * netplay_client = NULL;
@@ -29,28 +26,6 @@
 
 #define RPT_SIZE_HACK	(1 << 16)
 
-<<<<<<< HEAD
-=======
-NetPlayClient::Player::Player()
-{
-	memset(pad_map, -1, sizeof(pad_map));
-	memset(wiimote_map, -1, sizeof(wiimote_map));
-}
-
-// called from ---GUI--- thread
-std::string NetPlayClient::Player::ToString() const
-{
-	std::ostringstream ss;
-	ss << name << '[' << (char)(pid+'0') << "] : " << revision << " |";
-	for (unsigned int i=0; i<4; ++i)
-		ss << (pad_map[i]>=0 ? (char)(pad_map[i]+'1') : '-');
-	for (unsigned int i=0; i<4; ++i)
-		ss << (wiimote_map[i]>=0 ? (char)(wiimote_map[i]+'1') : '-');
-	ss << " | " << ping << "ms";
-	return ss.str();
-}
-
->>>>>>> d3894a05
 NetPad::NetPad()
 {
 	nHi = 0x00808080;
@@ -223,16 +198,8 @@
 
 	case NP_MSG_WIIMOTE_MAPPING :
 		{
-			PlayerId pid;
-			packet >> pid;
-
-			{
-			std::lock_guard<std::recursive_mutex> lkp(m_crit.players);
-			Player& player = m_players[pid];
-
-			for (unsigned int i=0; i<4; ++i)
-				packet >> player.wiimote_map[i];
-			}
+			for (PadMapping i = 0; i < 4; i++)
+				packet >> m_wiimote_map[i];
 
 			m_dialog->Update();
 		}
@@ -417,6 +384,13 @@
 			else
 				ss << '-';
 		}
+		for (unsigned int j = 0; j < 4; j++)
+		{
+			if (m_wiimote_map[j] == player->pid)
+				ss << j + 1;
+			else
+				ss << '-';
+		}
 		ss << " | " << player->ping << "ms\n";
 		pid_list.push_back(player->pid);
 	}
@@ -464,12 +438,12 @@
 }
 
 // called from ---CPU--- thread
-void NetPlayClient::SendWiimoteState(const PadMapping local_nb, const NetWiimote& nw)
+void NetPlayClient::SendWiimoteState(const PadMapping in_game_pad, const NetWiimote& nw)
 {
 	// send to server
 	sf::Packet spac;
 	spac << (MessageId)NP_MSG_WIIMOTE_DATA;
-	spac << local_nb;	// local pad num
+	spac << in_game_pad;
 	u8 size = nw.size();
 	spac << size;
 	for (unsigned int i = 0; i < size; ++i)
@@ -524,21 +498,18 @@
 	// boot game
 	m_dialog->BootGame(path);
 
-<<<<<<< HEAD
 	UpdateDevices();
 
-	// temporary
-=======
 	// Needed to prevent locking up at boot if (when) the wiimotes connect out of order.
->>>>>>> d3894a05
 	NetWiimote nw;
 	nw.resize(4, 0);
 
 	for (unsigned int w = 0; w < 4; ++w)
 	{
-		// probably overkill, but whatever
-		for (unsigned int i = 0; i < 7; ++i)
-			m_wiimote_buffer[w].Push(nw);
+		if (m_wiimote_map[w] != -1)
+			// probably overkill, but whatever
+			for (unsigned int i = 0; i < 7; ++i)
+				m_wiimote_buffer[w].Push(nw);
 	}
 
 	return true;
@@ -657,28 +628,17 @@
 	return true;
 }
 
-<<<<<<< HEAD
-// called from ---CPU--- thread
-void NetPlayClient::WiimoteInput(int _number, u16 _channelID, const void* _pData, u32 _Size)
-{
-	// XXX
-}
-=======
->>>>>>> d3894a05
 
 // called from ---CPU--- thread
 bool NetPlayClient::WiimoteUpdate(int _number, u8* data, const u8 size)
 {
-<<<<<<< HEAD
-	// XXX
-=======
 	NetWiimote nw;
 	static u8 previousSize[4] = {4,4,4,4};
 	{
 	std::lock_guard<std::recursive_mutex> lkp(m_crit.players);
 
 	// in game mapping for this local wiimote
-	unsigned int in_game_num = m_local_player->wiimote_map[_number];
+	unsigned int in_game_num = LocalWiimoteToInGameWiimote(_number);
 
 	// does this local wiimote map in game?
 	if (in_game_num < 4)
@@ -691,8 +651,8 @@
 				// add to buffer
 				m_wiimote_buffer[in_game_num].Push(nw);
 
-				SendWiimoteState(_number, nw);
-			} while (m_wiimote_buffer[in_game_num].Size() <= m_target_buffer_size * 200 / 120); // TODO: add a seperate setting for wiimote buffer
+				SendWiimoteState(in_game_num, nw);
+			} while (m_wiimote_buffer[in_game_num].Size() <= m_target_buffer_size * 200 / 120); // TODO: add a seperate setting for wiimote buffer?
 		}
 		else
 		{
@@ -742,7 +702,7 @@
 					return false;
 			}
 			++tries;
-			if (tries > m_target_buffer_size)
+			if (tries > m_target_buffer_size * 200 / 120)
 				break;
 		}
 
@@ -757,7 +717,6 @@
 	previousSize[_number] = size;
 	memcpy(data, nw.data(), size);
 	return true;
->>>>>>> d3894a05
 }
 
 // called from ---GUI--- thread and ---NETPLAY--- thread (client side)
@@ -792,6 +751,11 @@
 		if (m_pad_map[i] == m_local_player->pid)
 			isPadMapped = true;
 	}
+	for (unsigned int i = 0; i < 4; ++i)
+	{
+		if (m_wiimote_map[i] == m_local_player->pid)
+			isPadMapped = true;
+	}
 	// tell the server to stop if we have a pad mapped in game.
 	if (isPadMapped)
 	{
@@ -803,7 +767,6 @@
 
 u8 NetPlayClient::InGamePadToLocalPad(u8 ingame_pad)
 {
-<<<<<<< HEAD
 	// not our pad
 	if (m_pad_map[ingame_pad] != m_local_player->pid)
 		return 4;
@@ -837,12 +800,25 @@
 	}
 
 	return ingame_pad;
-=======
-	// TODO: i don't like that this loop is running everytime there is rumble
-	for (unsigned int i = 0; i<4; ++i)
-		if (numPAD == m_local_player->pad_map[i])
-			return i;
->>>>>>> d3894a05
+}
+
+u8 NetPlayClient::LocalWiimoteToInGameWiimote(u8 local_pad)
+{
+	// Figure out which in-game pad maps to which local pad.
+	// The logic we have here is that the local slots always
+	// go in order.
+	int local_pad_count = -1;
+	int ingame_pad = 0;
+	for (; ingame_pad < 4; ingame_pad++)
+	{
+		if (m_wiimote_map[ingame_pad] == m_local_player->pid)
+			local_pad_count++;
+
+		if (local_pad_count == local_pad)
+			break;
+	}
+
+	return ingame_pad;
 }
 
 // stuff hacked into dolphin
@@ -913,36 +889,6 @@
 	return CSIDevice_GCController::NetPlay_InGamePadToLocalPad(numPAD);
 }
 
-<<<<<<< HEAD
-// called from ---CPU--- thread
-// wiimote update / used for frame counting
-//void CWII_IPC_HLE_Device_usb_oh1_57e_305::NetPlay_WiimoteUpdate(int _number)
-void CWII_IPC_HLE_Device_usb_oh1_57e_305::NetPlay_WiimoteUpdate(int)
-{
-}
-
-// called from ---CPU--- thread
-//
-int CWII_IPC_HLE_WiiMote::NetPlay_GetWiimoteNum(int _number)
-{
-	return _number;
-}
-
-// called from ---CPU--- thread
-// intercept wiimote input callback
-//bool CWII_IPC_HLE_WiiMote::NetPlay_WiimoteInput(int _number, u16 _channelID, const void* _pData, u32& _Size)
-bool CWII_IPC_HLE_WiiMote::NetPlay_WiimoteInput(int, u16, const void*, u32&)
-{
-	std::lock_guard<std::mutex> lk(crit_netplay_client);
-
-	if (netplay_client)
-		return true;
-	else
-		return false;
-}
-
-=======
->>>>>>> d3894a05
 bool NetPlay::IsNetPlayRunning()
 {
 	return netplay_client != NULL;
