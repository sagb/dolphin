// Copyright 2013 Dolphin Emulator Project
// Licensed under GPLv2
// Refer to the license.txt file included.

#include <stdio.h>
#include <cmath>
#include <assert.h>
#include <locale.h>
#ifdef __APPLE__
	#include <xlocale.h>
#endif

#include "LightingShaderGen.h"
#include "PixelShaderGen.h"
#include "XFMemory.h"  // for texture projection mode
#include "BPMemory.h"
#include "VideoConfig.h"
#include "NativeVertexFormat.h"


<<<<<<< HEAD
=======
static void StageHash(u32 stage, u32* out)
{
	out[0] |= bpmem.combiners[stage].colorC.hex & 0xFFFFFF; // 24
	u32 alphaC = bpmem.combiners[stage].alphaC.hex & 0xFFFFF0; // 24, strip out tswap and rswap for now
	out[0] |= (alphaC&0xF0) << 24; // 8
	out[1] |= alphaC >> 8; // 16

	// reserve 3 bits for bpmem.tevorders[stage/2].getTexMap
	out[1] |= bpmem.tevorders[stage/2].getTexCoord(stage&1) << 19; // 3
	out[1] |= bpmem.tevorders[stage/2].getEnable(stage&1) << 22; // 1
	// reserve 3 bits for bpmem.tevorders[stage/2].getColorChan

	bool bHasIndStage = bpmem.tevind[stage].IsActive() && bpmem.tevind[stage].bt < bpmem.genMode.numindstages;
	out[2] |= bHasIndStage << 2; // 1

	bool needstexcoord = false;

	if (bHasIndStage)
	{
		out[2] |= (bpmem.tevind[stage].hex & 0x17FFFF) << 3; // 21, TODO: needs an explanation
		needstexcoord = true;
	}


	TevStageCombiner::ColorCombiner& cc = bpmem.combiners[stage].colorC;
	TevStageCombiner::AlphaCombiner& ac = bpmem.combiners[stage].alphaC;

	if(cc.a == TEVCOLORARG_RASA || cc.a == TEVCOLORARG_RASC
		|| cc.b == TEVCOLORARG_RASA || cc.b == TEVCOLORARG_RASC
		|| cc.c == TEVCOLORARG_RASA || cc.c == TEVCOLORARG_RASC
		|| cc.d == TEVCOLORARG_RASA || cc.d == TEVCOLORARG_RASC
		|| ac.a == TEVALPHAARG_RASA || ac.b == TEVALPHAARG_RASA
		|| ac.c == TEVALPHAARG_RASA || ac.d == TEVALPHAARG_RASA)
	{
		out[0] |= bpmem.combiners[stage].alphaC.rswap;
		out[2] |= bpmem.tevksel[bpmem.combiners[stage].alphaC.rswap*2].swap1 << 24; // 2
		out[2] |= bpmem.tevksel[bpmem.combiners[stage].alphaC.rswap*2].swap2 << 26; // 2
		out[2] |= bpmem.tevksel[bpmem.combiners[stage].alphaC.rswap*2+1].swap1 << 28; // 2
		out[2] |= bpmem.tevksel[bpmem.combiners[stage].alphaC.rswap*2+1].swap2 << 30; // 2
		out[1] |= (bpmem.tevorders[stage/2].getColorChan(stage&1)&1) << 23;
		out[2] |= (bpmem.tevorders[stage/2].getColorChan(stage&1)&0x6) >> 1;
	}

	out[3] |= bpmem.tevorders[stage/2].getEnable(stage&1);
	if (bpmem.tevorders[stage/2].getEnable(stage&1))
	{
		if (bHasIndStage)
			needstexcoord = true;

		out[0] |= bpmem.combiners[stage].alphaC.tswap;
		out[3] |= bpmem.tevksel[bpmem.combiners[stage].alphaC.tswap*2].swap1 << 1; // 2
		out[3] |= bpmem.tevksel[bpmem.combiners[stage].alphaC.tswap*2].swap2 << 3; // 2
		out[3] |= bpmem.tevksel[bpmem.combiners[stage].alphaC.tswap*2+1].swap1 << 5; // 2
		out[3] |= bpmem.tevksel[bpmem.combiners[stage].alphaC.tswap*2+1].swap2 << 7; // 2
		out[1] |= bpmem.tevorders[stage/2].getTexMap(stage&1) << 16;
	}

	if (cc.a == TEVCOLORARG_KONST || cc.b == TEVCOLORARG_KONST || cc.c == TEVCOLORARG_KONST || cc.d == TEVCOLORARG_KONST
		|| ac.a == TEVALPHAARG_KONST || ac.b == TEVALPHAARG_KONST || ac.c == TEVALPHAARG_KONST || ac.d == TEVALPHAARG_KONST)
	{
		out[3] |= bpmem.tevksel[stage/2].getKC(stage&1) << 9; // 5
		out[3] |= bpmem.tevksel[stage/2].getKA(stage&1) << 14; // 5
	}

	if (needstexcoord)
	{
		out[1] |= bpmem.tevorders[stage/2].getTexCoord(stage&1) << 16;
	}
}

// Mash together all the inputs that contribute to the code of a generated pixel shader into
// a unique identifier, basically containing all the bits. Yup, it's a lot ....
// It would likely be a lot more efficient to build this incrementally as the attributes
// are set...
void GetPixelShaderId(PIXELSHADERUID *uid, DSTALPHA_MODE dstAlphaMode, u32 components)
{
	memset(uid->values, 0, sizeof(uid->values));
	uid->values[0] |= bpmem.genMode.numtevstages; // 4
	uid->values[0] |= bpmem.genMode.numtexgens << 4; // 4
	uid->values[0] |= dstAlphaMode << 8; // 2
	uid->values[0] |= g_ActiveConfig.bFastDepthCalc << 10; // 1

	bool enablePL = g_ActiveConfig.bEnablePixelLighting && g_ActiveConfig.backend_info.bSupportsPixelLighting;
	uid->values[0] |= enablePL << 11; // 1

	if (!enablePL)
	{
		uid->values[0] |= xfregs.numTexGen.numTexGens << 12; // 4
	}

	AlphaTest::TEST_RESULT alphaPreTest = bpmem.alpha_test.TestResult();
	uid->values[0] |= alphaPreTest << 16; // 2

	// numtexgens should be <= 8
	for (unsigned int i = 0; i < bpmem.genMode.numtexgens; ++i)
	{
		uid->values[0] |= xfregs.texMtxInfo[i].projection << (18+i); // 1
	}

	uid->values[1] = bpmem.genMode.numindstages; // 3
	u32 indirectStagesUsed = 0;
	for (unsigned int i = 0; i < bpmem.genMode.numindstages; ++i)
	{
		if (bpmem.tevind[i].IsActive() && bpmem.tevind[i].bt < bpmem.genMode.numindstages)
			indirectStagesUsed |= (1 << bpmem.tevind[i].bt);
	}

	assert(indirectStagesUsed == (indirectStagesUsed & 0xF));

	uid->values[1] |= indirectStagesUsed << 3; // 4;

	for (unsigned int i = 0; i < bpmem.genMode.numindstages; ++i)
	{
		if (indirectStagesUsed & (1 << i))
		{
			uid->values[1] |= (bpmem.tevindref.getTexCoord(i) < bpmem.genMode.numtexgens) << (7 + 3*i); // 1
			if (bpmem.tevindref.getTexCoord(i) < bpmem.genMode.numtexgens)
				uid->values[1] |= bpmem.tevindref.getTexCoord(i) << (8 + 3*i); // 2
		}
	}

	u32* ptr = &uid->values[2];
	for (unsigned int i = 0; i < bpmem.genMode.numtevstages+1u; ++i)
	{
		StageHash(i, ptr);
		ptr += 4; // max: ptr = &uid->values[66]
	}

	ptr[0] |= bpmem.alpha_test.comp0; // 3
	ptr[0] |= bpmem.alpha_test.comp1 << 3; // 3
	ptr[0] |= bpmem.alpha_test.logic << 6; // 2

	ptr[0] |= bpmem.ztex2.op << 8; // 2
	ptr[0] |= bpmem.zcontrol.early_ztest << 10; // 1
	ptr[0] |= bpmem.zmode.testenable << 11; // 1
	ptr[0] |= bpmem.zmode.updateenable << 12; // 1

	if (dstAlphaMode != DSTALPHA_ALPHA_PASS)
	{
		ptr[0] |= bpmem.fog.c_proj_fsel.fsel << 13; // 3
		if (bpmem.fog.c_proj_fsel.fsel != 0)
		{
			ptr[0] |= bpmem.fog.c_proj_fsel.proj << 16; // 1
			ptr[0] |= bpmem.fogRange.Base.Enabled << 17; // 1
		}
	}

	++ptr;
	if (enablePL)
	{
		ptr += GetLightingShaderId(ptr);
		*ptr++ = components;
	}

	uid->num_values = int(ptr - uid->values);
}

void GetSafePixelShaderId(PIXELSHADERUIDSAFE *uid, DSTALPHA_MODE dstAlphaMode, u32 components)
{
	memset(uid->values, 0, sizeof(uid->values));
	u32* ptr = uid->values;
	*ptr++ = dstAlphaMode; // 0
	*ptr++ = bpmem.genMode.hex; // 1
	*ptr++ = bpmem.ztex2.hex; // 2
	*ptr++ = bpmem.zcontrol.hex; // 3
	*ptr++ = bpmem.zmode.hex; // 4
	*ptr++ = g_ActiveConfig.bFastDepthCalc; // 5
	*ptr++ = g_ActiveConfig.bEnablePixelLighting && g_ActiveConfig.backend_info.bSupportsPixelLighting; // 6
	*ptr++ = xfregs.numTexGen.hex; // 7

	if (g_ActiveConfig.bEnablePixelLighting && g_ActiveConfig.backend_info.bSupportsPixelLighting)
	{
		*ptr++ = xfregs.color[0].hex;
		*ptr++ = xfregs.alpha[0].hex;
		*ptr++ = xfregs.color[1].hex;
		*ptr++ = xfregs.alpha[1].hex;
		*ptr++ = components;
	}

	for (unsigned int i = 0; i < 8; ++i)
		*ptr++ = xfregs.texMtxInfo[i].hex; // 8-15

	for (unsigned int i = 0; i < 16; ++i)
		*ptr++ = bpmem.tevind[i].hex; // 16-31

	*ptr++ = bpmem.tevindref.hex; // 32

	for (u32 i = 0; i < bpmem.genMode.numtevstages+1u; ++i) // up to 16 times
	{
		*ptr++ = bpmem.combiners[i].colorC.hex; // 33+5*i
		*ptr++ = bpmem.combiners[i].alphaC.hex; // 34+5*i
		*ptr++ = bpmem.tevind[i].hex; // 35+5*i
		*ptr++ = bpmem.tevksel[i/2].hex; // 36+5*i
		*ptr++ = bpmem.tevorders[i/2].hex; // 37+5*i
	}

	ptr = &uid->values[113];

	*ptr++ = bpmem.alpha_test.hex; // 113

	*ptr++ = bpmem.fog.c_proj_fsel.hex; // 114
	*ptr++ = bpmem.fogRange.Base.hex; // 115

	_assert_((ptr - uid->values) == uid->GetNumValues());
}

void ValidatePixelShaderIDs(API_TYPE api, PIXELSHADERUIDSAFE old_id, const std::string& old_code, DSTALPHA_MODE dstAlphaMode, u32 components)
{
	if (!g_ActiveConfig.bEnableShaderDebugging)
		return;

	PIXELSHADERUIDSAFE new_id;
	GetSafePixelShaderId(&new_id, dstAlphaMode, components);

	if (!(old_id == new_id))
	{
		std::string new_code(GeneratePixelShaderCode(dstAlphaMode, api, components));
		if (old_code != new_code)
		{
			_assert_(old_id.GetNumValues() == new_id.GetNumValues());

			char msg[8192];
			char* ptr = msg;
			ptr += sprintf(ptr, "Pixel shader IDs matched but unique IDs did not!\nUnique IDs (old <-> new):\n");
			const int N = new_id.GetNumValues();
			for (int i = 0; i < N/2; ++i)
				ptr += sprintf(ptr, "%02d, %08X  %08X  |  %08X  %08X\n", 2*i, old_id.values[2*i], old_id.values[2*i+1],
																			new_id.values[2*i], new_id.values[2*i+1]);
			if (N % 2)
				ptr += sprintf(ptr, "%02d, %08X  |  %08X\n", N-1, old_id.values[N-1], new_id.values[N-1]);
	
			static int num_failures = 0;
			char szTemp[MAX_PATH];
			sprintf(szTemp, "%spsuid_mismatch_%04i.txt", File::GetUserPath(D_DUMP_IDX).c_str(), num_failures++);
			std::ofstream file;
			OpenFStream(file, szTemp, std::ios_base::out);
			file << msg;
			file << "\n\nOld shader code:\n" << old_code;
			file << "\n\nNew shader code:\n" << new_code;
			file.close();

			PanicAlert("Unique pixel shader ID mismatch!\n\nReport this to the devs, along with the contents of %s.", szTemp);
		}
	}
}

>>>>>>> 43a4d418
//   old tev->pixelshader notes
//
//   color for this stage (alpha, color) is given by bpmem.tevorders[0].colorchan0
//   konstant for this stage (alpha, color) is given by bpmem.tevksel
//   inputs are given by bpmem.combiners[0].colorC.a/b/c/d     << could be current channel color
//   according to GXTevColorArg table above
//   output is given by .outreg
//   tevtemp is set according to swapmodetables and

<<<<<<< HEAD
=======
static void WriteStage(char *&p, int n, API_TYPE ApiType);
static void SampleTexture(char *&p, const char *destination, const char *texcoords, const char *texswap, int texmap, API_TYPE ApiType);
// static void WriteAlphaCompare(char *&p, int num, int comp);
static void WriteAlphaTest(char *&p, API_TYPE ApiType,DSTALPHA_MODE dstAlphaMode, bool per_pixel_depth);
static void WriteFog(char *&p, API_TYPE ApiType);

>>>>>>> 43a4d418
static const char *tevKSelTableC[] = // KCSEL
{
	"1.0f,1.0f,1.0f",       // 1   = 0x00
	"0.875f,0.875f,0.875f", // 7_8 = 0x01
	"0.75f,0.75f,0.75f",    // 3_4 = 0x02
	"0.625f,0.625f,0.625f", // 5_8 = 0x03
	"0.5f,0.5f,0.5f",       // 1_2 = 0x04
	"0.375f,0.375f,0.375f", // 3_8 = 0x05
	"0.25f,0.25f,0.25f",    // 1_4 = 0x06
	"0.125f,0.125f,0.125f", // 1_8 = 0x07
	"ERROR1", // 0x08
	"ERROR2", // 0x09
	"ERROR3", // 0x0a
	"ERROR4", // 0x0b
	I_KCOLORS"[0].rgb", // K0 = 0x0C
	I_KCOLORS"[1].rgb", // K1 = 0x0D
	I_KCOLORS"[2].rgb", // K2 = 0x0E
	I_KCOLORS"[3].rgb", // K3 = 0x0F
	I_KCOLORS"[0].rrr", // K0_R = 0x10
	I_KCOLORS"[1].rrr", // K1_R = 0x11
	I_KCOLORS"[2].rrr", // K2_R = 0x12
	I_KCOLORS"[3].rrr", // K3_R = 0x13
	I_KCOLORS"[0].ggg", // K0_G = 0x14
	I_KCOLORS"[1].ggg", // K1_G = 0x15
	I_KCOLORS"[2].ggg", // K2_G = 0x16
	I_KCOLORS"[3].ggg", // K3_G = 0x17
	I_KCOLORS"[0].bbb", // K0_B = 0x18
	I_KCOLORS"[1].bbb", // K1_B = 0x19
	I_KCOLORS"[2].bbb", // K2_B = 0x1A
	I_KCOLORS"[3].bbb", // K3_B = 0x1B
	I_KCOLORS"[0].aaa", // K0_A = 0x1C
	I_KCOLORS"[1].aaa", // K1_A = 0x1D
	I_KCOLORS"[2].aaa", // K2_A = 0x1E
	I_KCOLORS"[3].aaa", // K3_A = 0x1F
};

static const char *tevKSelTableA[] = // KASEL
{
	"1.0f",  // 1   = 0x00
	"0.875f",// 7_8 = 0x01
	"0.75f", // 3_4 = 0x02
	"0.625f",// 5_8 = 0x03
	"0.5f",  // 1_2 = 0x04
	"0.375f",// 3_8 = 0x05
	"0.25f", // 1_4 = 0x06
	"0.125f",// 1_8 = 0x07
	"ERROR5", // 0x08
	"ERROR6", // 0x09
	"ERROR7", // 0x0a
	"ERROR8", // 0x0b
	"ERROR9", // 0x0c
	"ERROR10", // 0x0d
	"ERROR11", // 0x0e
	"ERROR12", // 0x0f
	I_KCOLORS"[0].r", // K0_R = 0x10
	I_KCOLORS"[1].r", // K1_R = 0x11
	I_KCOLORS"[2].r", // K2_R = 0x12
	I_KCOLORS"[3].r", // K3_R = 0x13
	I_KCOLORS"[0].g", // K0_G = 0x14
	I_KCOLORS"[1].g", // K1_G = 0x15
	I_KCOLORS"[2].g", // K2_G = 0x16
	I_KCOLORS"[3].g", // K3_G = 0x17
	I_KCOLORS"[0].b", // K0_B = 0x18
	I_KCOLORS"[1].b", // K1_B = 0x19
	I_KCOLORS"[2].b", // K2_B = 0x1A
	I_KCOLORS"[3].b", // K3_B = 0x1B
	I_KCOLORS"[0].a", // K0_A = 0x1C
	I_KCOLORS"[1].a", // K1_A = 0x1D
	I_KCOLORS"[2].a", // K2_A = 0x1E
	I_KCOLORS"[3].a", // K3_A = 0x1F
};

static const char *tevScaleTable[] = // CS
{
	"1.0f",  // SCALE_1
	"2.0f",  // SCALE_2
	"4.0f",  // SCALE_4
	"0.5f",  // DIVIDE_2
};

static const char *tevBiasTable[] = // TB
{
	"",       // ZERO,
	"+0.5f",  // ADDHALF,
	"-0.5f",  // SUBHALF,
	"",
};

static const char *tevOpTable[] = { // TEV
	"+",      // TEVOP_ADD = 0,
	"-",      // TEVOP_SUB = 1,
};

static const char *tevCInputTable[] = // CC
{
	"(prev.rgb)",         // CPREV,
	"(prev.aaa)",         // APREV,
	"(c0.rgb)",           // C0,
	"(c0.aaa)",           // A0,
	"(c1.rgb)",           // C1,
	"(c1.aaa)",           // A1,
	"(c2.rgb)",           // C2,
	"(c2.aaa)",           // A2,
	"(textemp.rgb)",      // TEXC,
	"(textemp.aaa)",      // TEXA,
	"(rastemp.rgb)",      // RASC,
	"(rastemp.aaa)",      // RASA,
	"float3(1.0f, 1.0f, 1.0f)",              // ONE
	"float3(0.5f, 0.5f, 0.5f)",              // HALF
	"(konsttemp.rgb)", //"konsttemp.rgb",    // KONST
	"float3(0.0f, 0.0f, 0.0f)",              // ZERO
	///added extra values to map clamped values
	"(cprev.rgb)",        // CPREV,
	"(cprev.aaa)",        // APREV,
	"(cc0.rgb)",          // C0,
	"(cc0.aaa)",          // A0,
	"(cc1.rgb)",          // C1,
	"(cc1.aaa)",          // A1,
	"(cc2.rgb)",          // C2,
	"(cc2.aaa)",          // A2,
	"(textemp.rgb)",      // TEXC,
	"(textemp.aaa)",      // TEXA,
	"(crastemp.rgb)",     // RASC,
	"(crastemp.aaa)",     // RASA,
	"float3(1.0f, 1.0f, 1.0f)",              // ONE
	"float3(0.5f, 0.5f, 0.5f)",              // HALF
	"(ckonsttemp.rgb)", //"konsttemp.rgb",   // KONST
	"float3(0.0f, 0.0f, 0.0f)",              // ZERO
	"PADERROR1", "PADERROR2", "PADERROR3", "PADERROR4"
};

static const char *tevAInputTable[] = // CA
{
	"prev",            // APREV,
	"c0",              // A0,
	"c1",              // A1,
	"c2",              // A2,
	"textemp",         // TEXA,
	"rastemp",         // RASA,
	"konsttemp",       // KONST,  (hw1 had quarter)
	"float4(0.0f, 0.0f, 0.0f, 0.0f)", // ZERO
	///added extra values to map clamped values
	"cprev",            // APREV,
	"cc0",              // A0,
	"cc1",              // A1,
	"cc2",              // A2,
	"textemp",          // TEXA,
	"crastemp",         // RASA,
	"ckonsttemp",       // KONST,  (hw1 had quarter)
	"float4(0.0f, 0.0f, 0.0f, 0.0f)", // ZERO
	"PADERROR5", "PADERROR6", "PADERROR7", "PADERROR8",
	"PADERROR9", "PADERROR10", "PADERROR11", "PADERROR12",
};

static const char *tevRasTable[] =
{
	"colors_0",
	"colors_1",
	"ERROR13", //2
	"ERROR14", //3
	"ERROR15", //4
	"float4(alphabump,alphabump,alphabump,alphabump)", // use bump alpha
	"(float4(alphabump,alphabump,alphabump,alphabump)*(255.0f/248.0f))", //normalized
	"float4(0.0f, 0.0f, 0.0f, 0.0f)", // zero
};

//static const char *tevTexFunc[] = { "tex2D", "texRECT" };

static const char *tevCOutputTable[]  = { "prev.rgb", "c0.rgb", "c1.rgb", "c2.rgb" };
static const char *tevAOutputTable[]  = { "prev.a", "c0.a", "c1.a", "c2.a" };
static const char *tevIndAlphaSel[]   = {"", "x", "y", "z"};
//static const char *tevIndAlphaScale[] = {"", "*32", "*16", "*8"};
static const char *tevIndAlphaScale[] = {"*(248.0f/255.0f)", "*(224.0f/255.0f)", "*(240.0f/255.0f)", "*(248.0f/255.0f)"};
static const char *tevIndBiasField[]  = {"", "x", "y", "xy", "z", "xz", "yz", "xyz"}; // indexed by bias
static const char *tevIndBiasAdd[]    = {"-128.0f", "1.0f", "1.0f", "1.0f" }; // indexed by fmt
static const char *tevIndWrapStart[]  = {"0.0f", "256.0f", "128.0f", "64.0f", "32.0f", "16.0f", "0.001f" };
static const char *tevIndFmtScale[]   = {"255.0f", "31.0f", "15.0f", "7.0f" };

struct RegisterState
{
	bool ColorNeedOverflowControl;
	bool AlphaNeedOverflowControl;
	bool AuxStored;
};

static char swapModeTable[4][5];

static char text[16384];

static void BuildSwapModeTable()
{
	static const char *swapColors = "rgba";
	for (int i = 0; i < 4; i++)
	{
		swapModeTable[i][0] = swapColors[bpmem.tevksel[i*2].swap1];
		swapModeTable[i][1] = swapColors[bpmem.tevksel[i*2].swap2];
		swapModeTable[i][2] = swapColors[bpmem.tevksel[i*2+1].swap1];
		swapModeTable[i][3] = swapColors[bpmem.tevksel[i*2+1].swap2];
		swapModeTable[i][4] = '\0';
	}
}

<<<<<<< HEAD
template<class T> static void WriteStage(T& out, pixel_shader_uid_data& uid_data, int n, API_TYPE ApiType, RegisterState RegisterStates[4]);
template<class T> static void SampleTexture(T& out, const char *destination, const char *texcoords, const char *texswap, int texmap, API_TYPE ApiType);
template<class T> static void WriteAlphaTest(T& out, pixel_shader_uid_data& uid_data, API_TYPE ApiType,DSTALPHA_MODE dstAlphaMode, bool per_pixel_depth);
template<class T> static void WriteFog(T& out, pixel_shader_uid_data& uid_data);
=======
// We can't use function defines since the Qualcomm shader compiler doesn't support it
static const char *GLSLConvertFunctions[] =
{
	"frac", // HLSL
	"fract", // GLSL
	"lerp",
	"mix"
};
#define FUNC_FRAC 0
#define FUNC_LERP 2

const char* WriteRegister(API_TYPE ApiType, const char *prefix, const u32 num)
{
	if (ApiType == API_OPENGL)
		return ""; // Nothing to do here
	static char result[64];
	sprintf(result, " : register(%s%d)", prefix, num);
	return result;
}
>>>>>>> 43a4d418

template<class T>
static void GeneratePixelShader(T& out, DSTALPHA_MODE dstAlphaMode, API_TYPE ApiType, u32 components)
{
	// Non-uid template parameters will write to the dummy data (=> gets optimized out)
	pixel_shader_uid_data dummy_data;
	pixel_shader_uid_data& uid_data = (&out.template GetUidData<pixel_shader_uid_data>() != NULL)
										? out.template GetUidData<pixel_shader_uid_data>() : dummy_data;

	out.SetBuffer(text);
	if (out.GetBuffer() != NULL)
		setlocale(LC_NUMERIC, "C"); // Reset locale for compilation

<<<<<<< HEAD
=======
const char *GeneratePixelShaderCode(DSTALPHA_MODE dstAlphaMode, API_TYPE ApiType, u32 components)
{
#ifndef ANDROID
	locale_t locale = newlocale(LC_NUMERIC_MASK, "C", NULL); // New locale for compilation
	locale_t old_locale = uselocale(locale); // Apply the locale for this thread
#endif
>>>>>>> 43a4d418
	text[sizeof(text) - 1] = 0x7C;  // canary

	unsigned int numStages = bpmem.genMode.numtevstages + 1;
	unsigned int numTexgen = bpmem.genMode.numtexgens;

<<<<<<< HEAD
	bool per_pixel_depth = bpmem.ztex2.op != ZTEXTURE_DISABLE && !bpmem.zcontrol.early_ztest && bpmem.zmode.testenable;

	out.Write("//Pixel Shader for TEV stages\n");
	out.Write("//%i TEV stages, %i texgens, %i IND stages\n",
		numStages, numTexgen, bpmem.genMode.numindstages);
=======
	bool per_pixel_depth = (bpmem.ztex2.op != ZTEXTURE_DISABLE && !bpmem.zcontrol.early_ztest && bpmem.zmode.testenable) || !g_ActiveConfig.bFastDepthCalc;
	bool bOpenGL = ApiType == API_OPENGL;
	char *p = text;
	WRITE(p, "//Pixel Shader for TEV stages\n");
	WRITE(p, "//%i TEV stages, %i texgens, XXX IND stages\n",
		numStages, numTexgen/*, bpmem.genMode.numindstages*/);
>>>>>>> 43a4d418

	uid_data.dstAlphaMode = dstAlphaMode;
	uid_data.genMode_numindstages = bpmem.genMode.numindstages;
	uid_data.genMode_numtevstages = bpmem.genMode.numtevstages;
	uid_data.genMode_numtexgens = bpmem.genMode.numtexgens;

	if (ApiType == API_OPENGL)
	{
		// Fmod implementation gleaned from Nvidia
		// At http://http.developer.nvidia.com/Cg/fmod.html
<<<<<<< HEAD
		out.Write("float fmod( float x, float y )\n");
		out.Write("{\n");
		out.Write("\tfloat z = fract( abs( x / y) ) * abs( y );\n");
		out.Write("\treturn (x < 0) ? -z : z;\n");
		out.Write("}\n\n");
=======
		WRITE(p, "float fmod( float x, float y )\n");
		WRITE(p, "{\n");
		WRITE(p, "\tfloat z = fract( abs( x / y) ) * abs( y );\n");
		WRITE(p, "\treturn (x < 0.0) ? -z : z;\n");
		WRITE(p, "}\n");
>>>>>>> 43a4d418

		// Declare samplers
		for (int i = 0; i < 8; ++i)
			out.Write("uniform sampler2D samp%d;\n", i);
	}
	else
	{
		// Declare samplers
		for (int i = 0; i < 8; ++i)
			out.Write("%s samp%d : register(s%d);\n", (ApiType == API_D3D11) ? "sampler" : "uniform sampler2D", i, i);

		if (ApiType == API_D3D11)
		{
			out.Write("\n");
			for (int i = 0; i < 8; ++i)
			{
				out.Write("Texture2D Tex%d : register(t%d);\n", i, i);
			}
		}
	}
	out.Write("\n");

	if (g_ActiveConfig.backend_info.bSupportsGLSLUBO)
		out.Write("layout(std140) uniform PSBlock {\n");

	DeclareUniform(out, ApiType, g_ActiveConfig.backend_info.bSupportsGLSLUBO, C_COLORS, "float4", I_COLORS"[4]");
	DeclareUniform(out, ApiType, g_ActiveConfig.backend_info.bSupportsGLSLUBO, C_KCOLORS, "float4", I_KCOLORS"[4]");
	DeclareUniform(out, ApiType, g_ActiveConfig.backend_info.bSupportsGLSLUBO, C_ALPHA, "float4", I_ALPHA"[1]");  // TODO: Why is this an array...-.-
	DeclareUniform(out, ApiType, g_ActiveConfig.backend_info.bSupportsGLSLUBO, C_TEXDIMS, "float4", I_TEXDIMS"[8]");
	DeclareUniform(out, ApiType, g_ActiveConfig.backend_info.bSupportsGLSLUBO, C_ZBIAS, "float4", I_ZBIAS"[2]");
	DeclareUniform(out, ApiType, g_ActiveConfig.backend_info.bSupportsGLSLUBO, C_INDTEXSCALE, "float4", I_INDTEXSCALE"[2]");
	DeclareUniform(out, ApiType, g_ActiveConfig.backend_info.bSupportsGLSLUBO, C_INDTEXMTX, "float4", I_INDTEXMTX"[6]");
	DeclareUniform(out, ApiType, g_ActiveConfig.backend_info.bSupportsGLSLUBO, C_FOG, "float4", I_FOG"[3]");

	// For pixel lighting - TODO: Should only be defined when per pixel lighting is enabled!
	DeclareUniform(out, ApiType, g_ActiveConfig.backend_info.bSupportsGLSLUBO, C_PLIGHTS, "float4", I_PLIGHTS"[40]");
	DeclareUniform(out, ApiType, g_ActiveConfig.backend_info.bSupportsGLSLUBO, C_PMATERIALS, "float4", I_PMATERIALS"[4]");

	if (g_ActiveConfig.backend_info.bSupportsGLSLUBO)
		out.Write("};\n");

	if (ApiType == API_OPENGL)
	{
		out.Write("COLOROUT(ocol0)\n");
		if (dstAlphaMode == DSTALPHA_DUAL_SOURCE_BLEND)
			out.Write("COLOROUT(ocol1)\n");

		if (per_pixel_depth)
			out.Write("#define depth gl_FragDepth\n");
		out.Write("float4 rawpos = gl_FragCoord;\n");

		out.Write("VARYIN float4 colors_02;\n");
		out.Write("VARYIN float4 colors_12;\n");
		out.Write("float4 colors_0 = colors_02;\n");
		out.Write("float4 colors_1 = colors_12;\n");

		// compute window position if needed because binding semantic WPOS is not widely supported
		// Let's set up attributes
		if (xfregs.numTexGen.numTexGens < 7)
		{
			for (int i = 0; i < 8; ++i)
			{
				out.Write("VARYIN float3 uv%d_2;\n", i);
				out.Write("float3 uv%d = uv%d_2;\n", i, i);
			}
			out.Write("VARYIN float4 clipPos_2;\n");
			out.Write("float4 clipPos = clipPos_2;\n");
			if (g_ActiveConfig.bEnablePixelLighting && g_ActiveConfig.backend_info.bSupportsPixelLighting)
			{
				out.Write("VARYIN float4 Normal_2;\n");
				out.Write("float4 Normal = Normal_2;\n");
			}
		}
		else
		{
			// wpos is in w of first 4 texcoords
			if (g_ActiveConfig.bEnablePixelLighting && g_ActiveConfig.backend_info.bSupportsPixelLighting)
			{
				for (int i = 0; i < 8; ++i)
				{
					out.Write("VARYIN float4 uv%d_2;\n", i);
					out.Write("float4 uv%d = uv%d_2;\n", i, i);
				}
			}
			else
			{
				for (unsigned int i = 0; i < xfregs.numTexGen.numTexGens; ++i)
				{
					out.Write("VARYIN float%d uv%d_2;\n", i < 4 ? 4 : 3 , i);
					out.Write("float%d uv%d = uv%d_2;\n", i < 4 ? 4 : 3 , i, i);
				}
			}
			out.Write("float4 clipPos;\n");
		}
		out.Write("void main()\n{\n");
	}
	else
	{
		out.Write("void main(\n");
		if(ApiType != API_D3D11)
		{
			out.Write("  out float4 ocol0 : COLOR0,%s%s\n  in float4 rawpos : %s,\n",
				dstAlphaMode == DSTALPHA_DUAL_SOURCE_BLEND ? "\n  out float4 ocol1 : COLOR1," : "",
				per_pixel_depth ? "\n  out float depth : DEPTH," : "",
				ApiType & API_D3D9_SM20 ? "POSITION" : "VPOS");
		}
		else
		{
			out.Write("  out float4 ocol0 : SV_Target0,%s%s\n  in float4 rawpos : SV_Position,\n",
				dstAlphaMode == DSTALPHA_DUAL_SOURCE_BLEND ? "\n  out float4 ocol1 : SV_Target1," : "",
				per_pixel_depth ? "\n  out float depth : SV_Depth," : "");
		}

		// "centroid" attribute is only supported by D3D11
		const char* optCentroid = (ApiType == API_D3D11 ? "centroid" : "");

		out.Write("  in %s float4 colors_0 : COLOR0,\n", optCentroid);
		out.Write("  in %s float4 colors_1 : COLOR1", optCentroid);

		// compute window position if needed because binding semantic WPOS is not widely supported
		if (numTexgen < 7)
		{
			for (unsigned int i = 0; i < numTexgen; ++i)
				out.Write(",\n  in %s float3 uv%d : TEXCOORD%d", optCentroid, i, i);
			out.Write(",\n  in %s float4 clipPos : TEXCOORD%d", optCentroid, numTexgen);
			if(g_ActiveConfig.bEnablePixelLighting && g_ActiveConfig.backend_info.bSupportsPixelLighting)
				out.Write(",\n  in %s float4 Normal : TEXCOORD%d", optCentroid, numTexgen + 1);
			out.Write("        ) {\n");
		}
		else
		{
			// wpos is in w of first 4 texcoords
			if(g_ActiveConfig.bEnablePixelLighting && g_ActiveConfig.backend_info.bSupportsPixelLighting)
			{
				for (int i = 0; i < 8; ++i)
					out.Write(",\n  in float4 uv%d : TEXCOORD%d", i, i);
			}
			else
			{
				for (unsigned int i = 0; i < xfregs.numTexGen.numTexGens; ++i)
					out.Write(",\n  in float%d uv%d : TEXCOORD%d", i < 4 ? 4 : 3 , i, i);
			}
			out.Write("        ) {\n");
			out.Write("\tfloat4 clipPos = float4(0.0f, 0.0f, 0.0f, 0.0f);");
		}
	}

	out.Write("  float4 c0 = " I_COLORS"[1], c1 = " I_COLORS"[2], c2 = " I_COLORS"[3], prev = float4(0.0f, 0.0f, 0.0f, 0.0f), textemp = float4(0.0f, 0.0f, 0.0f, 0.0f), rastemp = float4(0.0f, 0.0f, 0.0f, 0.0f), konsttemp = float4(0.0f, 0.0f, 0.0f, 0.0f);\n"
			"  float3 comp16 = float3(1.0f, 255.0f, 0.0f), comp24 = float3(1.0f, 255.0f, 255.0f*255.0f);\n"
			"  float alphabump=0.0f;\n"
			"  float3 tevcoord=float3(0.0f, 0.0f, 0.0f);\n"
			"  float2 wrappedcoord=float2(0.0f,0.0f), tempcoord=float2(0.0f,0.0f);\n"
			"  float4 cc0=float4(0.0f,0.0f,0.0f,0.0f), cc1=float4(0.0f,0.0f,0.0f,0.0f);\n"
			"  float4 cc2=float4(0.0f,0.0f,0.0f,0.0f), cprev=float4(0.0f,0.0f,0.0f,0.0f);\n"
			"  float4 crastemp=float4(0.0f,0.0f,0.0f,0.0f),ckonsttemp=float4(0.0f,0.0f,0.0f,0.0f);\n\n");

	if (g_ActiveConfig.bEnablePixelLighting && g_ActiveConfig.backend_info.bSupportsPixelLighting)
	{
		uid_data.xfregs_numTexGen_numTexGens = xfregs.numTexGen.numTexGens;
		if (xfregs.numTexGen.numTexGens < 7)
		{
			out.Write("\tfloat3 _norm0 = normalize(Normal.xyz);\n\n");
			out.Write("\tfloat3 pos = float3(clipPos.x,clipPos.y,Normal.w);\n");
		}
		else
		{
			out.Write("\tfloat3 _norm0 = normalize(float3(uv4.w,uv5.w,uv6.w));\n\n");
			out.Write("\tfloat3 pos = float3(uv0.w,uv1.w,uv7.w);\n");
		}

		out.Write("\tfloat4 mat, lacc;\n"
				"\tfloat3 ldir, h;\n"
				"\tfloat dist, dist2, attn;\n");

		out.SetConstantsUsed(C_PLIGHTS, C_PLIGHTS+39); // TODO: Can be optimized further
		out.SetConstantsUsed(C_PMATERIALS, C_PMATERIALS+3);
		uid_data.components = components;
		GenerateLightingShader<T>(out, uid_data.lighting, components, I_PMATERIALS, I_PLIGHTS, "colors_", "colors_");
	}

	if (numTexgen < 7)
		out.Write("\tclipPos = float4(rawpos.x, rawpos.y, clipPos.z, clipPos.w);\n");
	else
		out.Write("\tfloat4 clipPos = float4(rawpos.x, rawpos.y, uv2.w, uv3.w);\n");

	// HACK to handle cases where the tex gen is not enabled
	if (numTexgen == 0)
	{
		out.Write("\tfloat3 uv0 = float3(0.0f, 0.0f, 0.0f);\n");
	}
	else
	{
		out.SetConstantsUsed(C_TEXDIMS, C_TEXDIMS+numTexgen-1);
		for (unsigned int i = 0; i < numTexgen; ++i)
		{
			// optional perspective divides
			uid_data.texMtxInfo_n_projection |= xfregs.texMtxInfo[i].projection << i;
			if (xfregs.texMtxInfo[i].projection == XF_TEXPROJ_STQ)
			{
				out.Write("\tif (uv%d.z != 0.0f)", i);
				out.Write("\t\tuv%d.xy = uv%d.xy / uv%d.z;\n", i, i, i);
			}

			out.Write("uv%d.xy = uv%d.xy * " I_TEXDIMS"[%d].zw;\n", i, i, i);
		}
	}

	// indirect texture map lookup
	int nIndirectStagesUsed = 0;
	if (bpmem.genMode.numindstages > 0)
	{
		for (unsigned int i = 0; i < numStages; ++i)
		{
			if (bpmem.tevind[i].IsActive() && bpmem.tevind[i].bt < bpmem.genMode.numindstages)
				nIndirectStagesUsed |= 1 << bpmem.tevind[i].bt;
		}
	}

	uid_data.nIndirectStagesUsed = nIndirectStagesUsed;
	for (u32 i = 0; i < bpmem.genMode.numindstages; ++i)
	{
		if (nIndirectStagesUsed & (1 << i))
		{
			unsigned int texcoord = bpmem.tevindref.getTexCoord(i);
			unsigned int texmap = bpmem.tevindref.getTexMap(i);

			uid_data.SetTevindrefValues(i, texcoord, texmap);
			if (texcoord < numTexgen)
			{
				out.SetConstantsUsed(C_INDTEXSCALE+i/2,C_INDTEXSCALE+i/2);
				out.Write("\ttempcoord = uv%d.xy * " I_INDTEXSCALE"[%d].%s;\n", texcoord, i/2, (i&1)?"zw":"xy");
			}
			else
				out.Write("\ttempcoord = float2(0.0f, 0.0f);\n");

			char buffer[32];
			sprintf(buffer, "float3 indtex%d", i);
			SampleTexture<T>(out, buffer, "tempcoord", "abg", texmap, ApiType);
		}
	}

	RegisterState RegisterStates[4];
	RegisterStates[0].AlphaNeedOverflowControl = false;
	RegisterStates[0].ColorNeedOverflowControl = false;
	RegisterStates[0].AuxStored = false;
	for(int i = 1; i < 4; i++)
	{
		RegisterStates[i].AlphaNeedOverflowControl = true;
		RegisterStates[i].ColorNeedOverflowControl = true;
		RegisterStates[i].AuxStored = false;
	}

	// Uid fields for BuildSwapModeTable are set in WriteStage
	BuildSwapModeTable();
	for (unsigned int i = 0; i < numStages; i++)
		WriteStage<T>(out, uid_data, i, ApiType, RegisterStates); // build the equation for this stage

	if (numStages)
	{
		// The results of the last texenv stage are put onto the screen,
		// regardless of the used destination register
		if(bpmem.combiners[numStages - 1].colorC.dest != 0)
		{
			bool retrieveFromAuxRegister = !RegisterStates[bpmem.combiners[numStages - 1].colorC.dest].ColorNeedOverflowControl && RegisterStates[bpmem.combiners[numStages - 1].colorC.dest].AuxStored;
			out.Write("\tprev.rgb = %s%s;\n", retrieveFromAuxRegister ? "c" : "" , tevCOutputTable[bpmem.combiners[numStages - 1].colorC.dest]);
			RegisterStates[0].ColorNeedOverflowControl = RegisterStates[bpmem.combiners[numStages - 1].colorC.dest].ColorNeedOverflowControl;
		}
		if(bpmem.combiners[numStages - 1].alphaC.dest != 0)
		{
			bool retrieveFromAuxRegister = !RegisterStates[bpmem.combiners[numStages - 1].alphaC.dest].AlphaNeedOverflowControl && RegisterStates[bpmem.combiners[numStages - 1].alphaC.dest].AuxStored;
			out.Write("\tprev.a = %s%s;\n", retrieveFromAuxRegister ? "c" : "" , tevAOutputTable[bpmem.combiners[numStages - 1].alphaC.dest]);
			RegisterStates[0].AlphaNeedOverflowControl = RegisterStates[bpmem.combiners[numStages - 1].alphaC.dest].AlphaNeedOverflowControl;
		}
	}
	// emulation of unsigned 8 overflow when casting if needed
	if(RegisterStates[0].AlphaNeedOverflowControl || RegisterStates[0].ColorNeedOverflowControl)
<<<<<<< HEAD
		out.Write("\tprev = frac(prev * (255.0f/256.0f)) * (256.0f/255.0f);\n");
=======
		WRITE(p, "\tprev = %s(prev * (255.0f/256.0f)) * (256.0f/255.0f);\n", GLSLConvertFunctions[FUNC_FRAC + bOpenGL]);
>>>>>>> 43a4d418

	AlphaTest::TEST_RESULT Pretest = bpmem.alpha_test.TestResult();
	uid_data.Pretest = Pretest;
	if (Pretest == AlphaTest::UNDETERMINED)
		WriteAlphaTest<T>(out, uid_data, ApiType, dstAlphaMode, per_pixel_depth);


<<<<<<< HEAD
	// the screen space depth value = far z + (clip z / clip w) * z range
	if(ApiType == API_OPENGL || ApiType == API_D3D11)
		out.Write("float zCoord = rawpos.z;\n");
	else
	{
		out.SetConstantsUsed(C_ZBIAS+1, C_ZBIAS+1);
		// dx9 doesn't support 4 component position, so we have to calculate it again
		out.Write("float zCoord = " I_ZBIAS"[1].x + (clipPos.z / clipPos.w) * " I_ZBIAS"[1].y;\n");
	}

	// Note: depth textures are disabled if early depth test is enabled
	uid_data.ztex_op = bpmem.ztex2.op;
	uid_data.per_pixel_depth = per_pixel_depth;
	uid_data.fog_fsel = bpmem.fog.c_proj_fsel.fsel;
=======
	
	// dx9 doesn't support readback of depth in pixel shader, so we always have to calculate it again
	// shouldn't be a performance issue as the written depth is usually still from perspective division
	// but this isn't true for z-textures, so there will be depth issues between enabled and disabled z-textures fragments
	if((ApiType == API_OPENGL || ApiType == API_D3D11) && g_ActiveConfig.bFastDepthCalc)
		WRITE(p, "float zCoord = rawpos.z;\n");
	else
		// the screen space depth value = far z + (clip z / clip w) * z range
		WRITE(p, "float zCoord = " I_ZBIAS"[1].x + (clipPos.z / clipPos.w) * " I_ZBIAS"[1].y;\n");
>>>>>>> 43a4d418

	// depth texture can safely be ignored if the result won't be written to the depth buffer (early_ztest) and isn't used for fog either
	bool skip_ztexture = !per_pixel_depth && !bpmem.fog.c_proj_fsel.fsel;
	
	// Note: z-textures are not written to depth buffer if early depth test is used
	if (per_pixel_depth && bpmem.zcontrol.early_ztest)
		WRITE(p, "depth = zCoord;\n");
	
	if (bpmem.ztex2.op != ZTEXTURE_DISABLE && !skip_ztexture)
	{
		// use the texture input of the last texture stage (textemp), hopefully this has been read and is in correct format...
		out.SetConstantsUsed(C_ZBIAS, C_ZBIAS+1);
		out.Write("zCoord = dot(" I_ZBIAS"[0].xyzw, textemp.xyzw) + " I_ZBIAS"[1].w %s;\n",
									(bpmem.ztex2.op == ZTEXTURE_ADD) ? "+ zCoord" : "");

<<<<<<< HEAD
		// U24 overflow emulation
		out.Write("zCoord = zCoord * (16777215.0f/16777216.0f);\n");
		out.Write("zCoord = frac(zCoord);\n");
		out.Write("zCoord = zCoord * (16777216.0f/16777215.0f);\n");

		// Note: depth texture output is only written to depth buffer if late depth test is used
		// final depth value is used for fog calculation, though
		if (per_pixel_depth)
			out.Write("depth = zCoord;\n");
=======
		// scale to make result from frac correct
		WRITE(p, "zCoord = zCoord * (16777215.0f/16777216.0f);\n");
		WRITE(p, "zCoord = %s(zCoord);\n", GLSLConvertFunctions[FUNC_FRAC + bOpenGL]);
		WRITE(p, "zCoord = zCoord * (16777216.0f/16777215.0f);\n");
>>>>>>> 43a4d418
	}
	
	if (per_pixel_depth && !bpmem.zcontrol.early_ztest)
		WRITE(p, "depth = zCoord;\n");

	if (dstAlphaMode == DSTALPHA_ALPHA_PASS)
	{
		out.SetConstantsUsed(C_ALPHA, C_ALPHA);
		out.Write("\tocol0 = float4(prev.rgb, " I_ALPHA"[0].a);\n");
	}
	else
	{
<<<<<<< HEAD
		WriteFog<T>(out, uid_data);
		out.Write("\tocol0 = prev;\n");
=======
		WriteFog(p, ApiType);
		WRITE(p, "\tocol0 = prev;\n");
>>>>>>> 43a4d418
	}

	// Use dual-source color blending to perform dst alpha in a single pass
	if (dstAlphaMode == DSTALPHA_DUAL_SOURCE_BLEND)
	{
		out.SetConstantsUsed(C_ALPHA, C_ALPHA);
		if(ApiType & API_D3D9)
		{
			// alpha component must be 0 or the shader will not compile (Direct3D 9Ex restriction)
			// Colors will be blended against the color from ocol1 in D3D 9...
			out.Write("\tocol1 = float4(prev.a, prev.a, prev.a, 0.0f);\n");
		}
		else
		{
			// Colors will be blended against the alpha from ocol1...
			out.Write("\tocol1 = prev;\n");
		}
		// ...and the alpha from ocol0 will be written to the framebuffer.
		out.Write("\tocol0.a = " I_ALPHA"[0].a;\n");
	}

	out.Write("}\n");

	if (text[sizeof(text) - 1] != 0x7C)
		PanicAlert("PixelShader generator - buffer too small, canary has been eaten!");

<<<<<<< HEAD
	if (out.GetBuffer() != NULL)
		setlocale(LC_NUMERIC, ""); // restore locale
=======
#ifndef ANDROID
	uselocale(old_locale); // restore locale
	freelocale(locale);
#endif
	return text;
>>>>>>> 43a4d418
}



//table with the color compare operations
static const char *TEVCMPColorOPTable[16] =
{
	"float3(0.0f, 0.0f, 0.0f)",//0
	"float3(0.0f, 0.0f, 0.0f)",//1
	"float3(0.0f, 0.0f, 0.0f)",//2
	"float3(0.0f, 0.0f, 0.0f)",//3
	"float3(0.0f, 0.0f, 0.0f)",//4
	"float3(0.0f, 0.0f, 0.0f)",//5
	"float3(0.0f, 0.0f, 0.0f)",//6
	"float3(0.0f, 0.0f, 0.0f)",//7
	"   %s + ((%s.r >= %s.r + (0.25f/255.0f)) ? %s : float3(0.0f, 0.0f, 0.0f))",//#define TEVCMP_R8_GT 8
	"   %s + ((abs(%s.r - %s.r) < (0.5f/255.0f)) ? %s : float3(0.0f, 0.0f, 0.0f))",//#define TEVCMP_R8_EQ 9
	"   %s + (( dot(%s.rgb, comp16) >= (dot(%s.rgb, comp16) + (0.25f/255.0f))) ? %s : float3(0.0f, 0.0f, 0.0f))",//#define TEVCMP_GR16_GT 10
	"   %s + (abs(dot(%s.rgb, comp16) - dot(%s.rgb, comp16)) < (0.5f/255.0f) ? %s : float3(0.0f, 0.0f, 0.0f))",//#define TEVCMP_GR16_EQ 11
	"   %s + (( dot(%s.rgb, comp24) >= (dot(%s.rgb, comp24) + (0.25f/255.0f))) ? %s : float3(0.0f, 0.0f, 0.0f))",//#define TEVCMP_BGR24_GT 12
	"   %s + (abs(dot(%s.rgb, comp24) - dot(%s.rgb, comp24)) < (0.5f/255.0f) ? %s : float3(0.0f, 0.0f, 0.0f))",//#define TEVCMP_BGR24_EQ 13
	"   %s + (max(sign(%s.rgb - %s.rgb - (0.25f/255.0f)), float3(0.0f, 0.0f, 0.0f)) * %s)",//#define TEVCMP_RGB8_GT  14
	"   %s + ((float3(1.0f, 1.0f, 1.0f) - max(sign(abs(%s.rgb - %s.rgb) - (0.5f/255.0f)), float3(0.0f, 0.0f, 0.0f))) * %s)"//#define TEVCMP_RGB8_EQ  15
};

//table with the alpha compare operations
static const char *TEVCMPAlphaOPTable[16] =
{
	"0.0f",//0
	"0.0f",//1
	"0.0f",//2
	"0.0f",//3
	"0.0f",//4
	"0.0f",//5
	"0.0f",//6
	"0.0f",//7
	"   %s.a + ((%s.r >= (%s.r + (0.25f/255.0f))) ? %s.a : 0.0f)",//#define TEVCMP_R8_GT 8
	"   %s.a + (abs(%s.r - %s.r) < (0.5f/255.0f) ? %s.a : 0.0f)",//#define TEVCMP_R8_EQ 9
	"   %s.a + ((dot(%s.rgb, comp16) >= (dot(%s.rgb, comp16) + (0.25f/255.0f))) ? %s.a : 0.0f)",//#define TEVCMP_GR16_GT 10
	"   %s.a + (abs(dot(%s.rgb, comp16) - dot(%s.rgb, comp16)) < (0.5f/255.0f) ? %s.a : 0.0f)",//#define TEVCMP_GR16_EQ 11
	"   %s.a + ((dot(%s.rgb, comp24) >= (dot(%s.rgb, comp24) + (0.25f/255.0f))) ? %s.a : 0.0f)",//#define TEVCMP_BGR24_GT 12
	"   %s.a + (abs(dot(%s.rgb, comp24) - dot(%s.rgb, comp24)) < (0.5f/255.0f) ? %s.a : 0.0f)",//#define TEVCMP_BGR24_EQ 13
	"   %s.a + ((%s.a >= (%s.a + (0.25f/255.0f))) ? %s.a : 0.0f)",//#define TEVCMP_A8_GT 14
	"   %s.a + (abs(%s.a - %s.a) < (0.5f/255.0f) ? %s.a : 0.0f)"//#define TEVCMP_A8_EQ 15
};

<<<<<<< HEAD

template<class T>
static void WriteStage(T& out, pixel_shader_uid_data& uid_data, int n, API_TYPE ApiType, RegisterState RegisterStates[4])
=======
static void WriteStage(char *&p, int n, API_TYPE ApiType)
>>>>>>> 43a4d418
{
	int texcoord = bpmem.tevorders[n/2].getTexCoord(n&1);
	bool bHasTexCoord = (u32)texcoord < bpmem.genMode.numtexgens;
	bool bHasIndStage = bpmem.tevind[n].IsActive() && bpmem.tevind[n].bt < bpmem.genMode.numindstages;
	bool bOpenGL = ApiType == API_OPENGL;
	// HACK to handle cases where the tex gen is not enabled
	if (!bHasTexCoord)
		texcoord = 0;

	out.Write("// TEV stage %d\n", n);

	uid_data.bHasIndStage |= bHasIndStage << n;
	uid_data.tevorders_n_texcoord |= texcoord << (3 * n);
	if (bHasIndStage)
	{
		uid_data.tevind_n_bs |= bpmem.tevind[n].bs << (2*n);
		uid_data.tevind_n_bt |= bpmem.tevind[n].bt << (2*n);
		uid_data.tevind_n_fmt |= bpmem.tevind[n].fmt << (2*n);

		out.Write("// indirect op\n");
		// perform the indirect op on the incoming regular coordinates using indtex%d as the offset coords
		if (bpmem.tevind[n].bs != ITBA_OFF)
		{
			out.Write("alphabump = indtex%d.%s %s;\n",
					bpmem.tevind[n].bt,
					tevIndAlphaSel[bpmem.tevind[n].bs],
					tevIndAlphaScale[bpmem.tevind[n].fmt]);
		}
		// format
		out.Write("float3 indtevcrd%d = indtex%d * %s;\n", n, bpmem.tevind[n].bt, tevIndFmtScale[bpmem.tevind[n].fmt]);

		// bias
		uid_data.Set_tevind_bias(n, bpmem.tevind[n].bias);
		if (bpmem.tevind[n].bias != ITB_NONE )
			out.Write("indtevcrd%d.%s += %s;\n", n, tevIndBiasField[bpmem.tevind[n].bias], tevIndBiasAdd[bpmem.tevind[n].fmt]);

		// multiply by offset matrix and scale
		uid_data.Set_tevind_mid(n, bpmem.tevind[n].mid);
		if (bpmem.tevind[n].mid != 0)
		{
			if (bpmem.tevind[n].mid <= 3)
			{
				int mtxidx = 2*(bpmem.tevind[n].mid-1);
				out.SetConstantsUsed(C_INDTEXMTX+mtxidx, C_INDTEXMTX+mtxidx);
				out.Write("float2 indtevtrans%d = float2(dot(" I_INDTEXMTX"[%d].xyz, indtevcrd%d), dot(" I_INDTEXMTX"[%d].xyz, indtevcrd%d));\n",
							n, mtxidx, n, mtxidx+1, n);
			}
			else if (bpmem.tevind[n].mid <= 7 && bHasTexCoord)
			{ // s matrix
				_assert_(bpmem.tevind[n].mid >= 5);
				int mtxidx = 2*(bpmem.tevind[n].mid-5);
				out.SetConstantsUsed(C_INDTEXMTX+mtxidx, C_INDTEXMTX+mtxidx);
				out.Write("float2 indtevtrans%d = " I_INDTEXMTX"[%d].ww * uv%d.xy * indtevcrd%d.xx;\n", n, mtxidx, texcoord, n);
			}
			else if (bpmem.tevind[n].mid <= 11 && bHasTexCoord)
			{ // t matrix
				_assert_(bpmem.tevind[n].mid >= 9);
				int mtxidx = 2*(bpmem.tevind[n].mid-9);
				out.SetConstantsUsed(C_INDTEXMTX+mtxidx, C_INDTEXMTX+mtxidx);
				out.Write("float2 indtevtrans%d = " I_INDTEXMTX"[%d].ww * uv%d.xy * indtevcrd%d.yy;\n", n, mtxidx, texcoord, n);
			}
			else
			{
				out.Write("float2 indtevtrans%d = float2(0.0f, 0.0f);\n", n);
			}
		}
		else
		{
			out.Write("float2 indtevtrans%d = float2(0.0f, 0.0f);\n", n);
		}

		// ---------
		// Wrapping
		// ---------
		uid_data.Set_tevind_sw(n, bpmem.tevind[n].sw);
		uid_data.Set_tevind_tw(n, bpmem.tevind[n].tw);
		uid_data.tevind_n_fb_addprev |= bpmem.tevind[n].fb_addprev << n;

		// wrap S
		if (bpmem.tevind[n].sw == ITW_OFF)
			out.Write("wrappedcoord.x = uv%d.x;\n", texcoord);
		else if (bpmem.tevind[n].sw == ITW_0)
			out.Write("wrappedcoord.x = 0.0f;\n");
		else
			out.Write("wrappedcoord.x = fmod( uv%d.x, %s );\n", texcoord, tevIndWrapStart[bpmem.tevind[n].sw]);

		// wrap T
		if (bpmem.tevind[n].tw == ITW_OFF)
			out.Write("wrappedcoord.y = uv%d.y;\n", texcoord);
		else if (bpmem.tevind[n].tw == ITW_0)
			out.Write("wrappedcoord.y = 0.0f;\n");
		else
			out.Write("wrappedcoord.y = fmod( uv%d.y, %s );\n", texcoord, tevIndWrapStart[bpmem.tevind[n].tw]);

		if (bpmem.tevind[n].fb_addprev) // add previous tevcoord
			out.Write("tevcoord.xy += wrappedcoord + indtevtrans%d;\n", n);
		else
			out.Write("tevcoord.xy = wrappedcoord + indtevtrans%d;\n", n);
	}

	TevStageCombiner::ColorCombiner &cc = bpmem.combiners[n].colorC;
	TevStageCombiner::AlphaCombiner &ac = bpmem.combiners[n].alphaC;

	uid_data.cc_n_d = cc.d;
	uid_data.cc_n_c = cc.c;
	uid_data.cc_n_b = cc.b;
	uid_data.cc_n_a = cc.a;
	uid_data.cc_n_bias = cc.bias;
	uid_data.cc_n_op = cc.op;
	uid_data.cc_n_clamp = cc.clamp;
	uid_data.cc_n_shift = cc.shift;
	uid_data.cc_n_dest = cc.dest;
	uid_data.ac_n_rswap = ac.rswap;
	uid_data.ac_n_tswap = ac.tswap;
	uid_data.ac_n_d = ac.d;
	uid_data.ac_n_c = ac.c;
	uid_data.ac_n_b = ac.b;
	uid_data.ac_n_a = ac.a;
	uid_data.ac_n_bias = ac.bias;
	uid_data.ac_n_op = ac.op;
	uid_data.ac_n_clamp = ac.clamp;
	uid_data.ac_n_shift = ac.shift;
	uid_data.ac_n_dest = ac.dest;

	if(cc.a == TEVCOLORARG_RASA || cc.a == TEVCOLORARG_RASC
		|| cc.b == TEVCOLORARG_RASA || cc.b == TEVCOLORARG_RASC
		|| cc.c == TEVCOLORARG_RASA || cc.c == TEVCOLORARG_RASC
		|| cc.d == TEVCOLORARG_RASA || cc.d == TEVCOLORARG_RASC
		|| ac.a == TEVALPHAARG_RASA || ac.b == TEVALPHAARG_RASA
		|| ac.c == TEVALPHAARG_RASA || ac.d == TEVALPHAARG_RASA)
	{
		const int i = bpmem.combiners[n].alphaC.rswap;
		uid_data.tevksel_n_swap1 = bpmem.tevksel[i*2  ].swap1 << (2 * (i*2  ));
		uid_data.tevksel_n_swap1 = bpmem.tevksel[i*2+1].swap1 << (2 * (i*2+1));
		uid_data.tevksel_n_swap2 = bpmem.tevksel[i*2  ].swap2 << (2 * (i*2  ));
		uid_data.tevksel_n_swap2 = bpmem.tevksel[i*2+1].swap2 << (2 * (i*2+1));

		char *rasswap = swapModeTable[bpmem.combiners[n].alphaC.rswap];
<<<<<<< HEAD
		out.Write("rastemp = %s.%s;\n", tevRasTable[bpmem.tevorders[n / 2].getColorChan(n & 1)], rasswap);
		out.Write("crastemp = frac(rastemp * (255.0f/256.0f)) * (256.0f/255.0f);\n");
=======
		WRITE(p, "rastemp = %s.%s;\n", tevRasTable[bpmem.tevorders[n / 2].getColorChan(n & 1)], rasswap);
		WRITE(p, "crastemp = %s(rastemp * (255.0f/256.0f)) * (256.0f/255.0f);\n", GLSLConvertFunctions[FUNC_FRAC + bOpenGL]);
>>>>>>> 43a4d418
	}


	if (bpmem.tevorders[n/2].getEnable(n&1))
	{
		if (!bHasIndStage)
		{
			// calc tevcord
			if(bHasTexCoord)
				out.Write("tevcoord.xy = uv%d.xy;\n", texcoord);
			else
				out.Write("tevcoord.xy = float2(0.0f, 0.0f);\n");
		}

		const int i = bpmem.combiners[n].alphaC.tswap;
		uid_data.tevksel_n_swap1 = bpmem.tevksel[i*2  ].swap1 << (2 * (i*2  ));
		uid_data.tevksel_n_swap1 = bpmem.tevksel[i*2+1].swap1 << (2 * (i*2+1));
		uid_data.tevksel_n_swap2 = bpmem.tevksel[i*2  ].swap2 << (2 * (i*2  ));
		uid_data.tevksel_n_swap2 = bpmem.tevksel[i*2+1].swap2 << (2 * (i*2+1));

		char *texswap = swapModeTable[bpmem.combiners[n].alphaC.tswap];
		int texmap = bpmem.tevorders[n/2].getTexMap(n&1);
		uid_data.SetTevindrefTexmap(i, texmap);
		SampleTexture<T>(out, "textemp", "tevcoord", texswap, texmap, ApiType);
	}
	else
	{
		out.Write("textemp = float4(1.0f, 1.0f, 1.0f, 1.0f);\n");
	}


	if (cc.a == TEVCOLORARG_KONST || cc.b == TEVCOLORARG_KONST || cc.c == TEVCOLORARG_KONST || cc.d == TEVCOLORARG_KONST
		|| ac.a == TEVALPHAARG_KONST || ac.b == TEVALPHAARG_KONST || ac.c == TEVALPHAARG_KONST || ac.d == TEVALPHAARG_KONST)
	{
		int kc = bpmem.tevksel[n / 2].getKC(n & 1);
		int ka = bpmem.tevksel[n / 2].getKA(n & 1);
		uid_data.set_tevksel_kcsel(n/2, n & 1, kc);
		uid_data.set_tevksel_kasel(n/2, n & 1, ka);
		out.Write("konsttemp = float4(%s, %s);\n", tevKSelTableC[kc], tevKSelTableA[ka]);
		if(kc > 7 || ka > 7)
		{
<<<<<<< HEAD
			out.Write("ckonsttemp = frac(konsttemp * (255.0f/256.0f)) * (256.0f/255.0f);\n");
=======
			WRITE(p, "ckonsttemp = %s(konsttemp * (255.0f/256.0f)) * (256.0f/255.0f);\n", GLSLConvertFunctions[FUNC_FRAC + bOpenGL]);
>>>>>>> 43a4d418
		}
		else
		{
			out.Write("ckonsttemp = konsttemp;\n");
		}
		if (kc > 7)
			out.SetConstantsUsed(C_KCOLORS+((kc-0xc)%4),C_KCOLORS+((kc-0xc)%4));
		if (ka > 7)
			out.SetConstantsUsed(C_KCOLORS+((ka-0xc)%4),C_KCOLORS+((ka-0xc)%4));
	}

	if(cc.a == TEVCOLORARG_CPREV || cc.a == TEVCOLORARG_APREV
		|| cc.b == TEVCOLORARG_CPREV || cc.b == TEVCOLORARG_APREV
		|| cc.c == TEVCOLORARG_CPREV || cc.c == TEVCOLORARG_APREV
		|| ac.a == TEVALPHAARG_APREV || ac.b == TEVALPHAARG_APREV || ac.c == TEVALPHAARG_APREV)
	{
		if(RegisterStates[0].AlphaNeedOverflowControl || RegisterStates[0].ColorNeedOverflowControl)
		{
<<<<<<< HEAD
			out.Write("cprev = frac(prev * (255.0f/256.0f)) * (256.0f/255.0f);\n");
=======
			WRITE(p, "cprev = %s(prev * (255.0f/256.0f)) * (256.0f/255.0f);\n", GLSLConvertFunctions[FUNC_FRAC + bOpenGL]);
>>>>>>> 43a4d418
			RegisterStates[0].AlphaNeedOverflowControl = false;
			RegisterStates[0].ColorNeedOverflowControl = false;
		}
		else
		{
			out.Write("cprev = prev;\n");
		}
		RegisterStates[0].AuxStored = true;
	}

	if(cc.a == TEVCOLORARG_C0 || cc.a == TEVCOLORARG_A0
	|| cc.b == TEVCOLORARG_C0 || cc.b == TEVCOLORARG_A0
	|| cc.c == TEVCOLORARG_C0 || cc.c == TEVCOLORARG_A0
	|| ac.a == TEVALPHAARG_A0 || ac.b == TEVALPHAARG_A0 || ac.c == TEVALPHAARG_A0)
	{
		out.SetConstantsUsed(C_COLORS+1,C_COLORS+1);
		if(RegisterStates[1].AlphaNeedOverflowControl || RegisterStates[1].ColorNeedOverflowControl)
		{
<<<<<<< HEAD
			out.Write("cc0 = frac(c0 * (255.0f/256.0f)) * (256.0f/255.0f);\n");
=======
			WRITE(p, "cc0 = %s(c0 * (255.0f/256.0f)) * (256.0f/255.0f);\n", GLSLConvertFunctions[FUNC_FRAC + bOpenGL]);
>>>>>>> 43a4d418
			RegisterStates[1].AlphaNeedOverflowControl = false;
			RegisterStates[1].ColorNeedOverflowControl = false;
		}
		else
		{
			out.Write("cc0 = c0;\n");
		}
		RegisterStates[1].AuxStored = true;
	}

	if(cc.a == TEVCOLORARG_C1 || cc.a == TEVCOLORARG_A1
	|| cc.b == TEVCOLORARG_C1 || cc.b == TEVCOLORARG_A1
	|| cc.c == TEVCOLORARG_C1 || cc.c == TEVCOLORARG_A1
	|| ac.a == TEVALPHAARG_A1 || ac.b == TEVALPHAARG_A1 || ac.c == TEVALPHAARG_A1)
	{
		out.SetConstantsUsed(C_COLORS+2,C_COLORS+2);
		if(RegisterStates[2].AlphaNeedOverflowControl || RegisterStates[2].ColorNeedOverflowControl)
		{
<<<<<<< HEAD
			out.Write("cc1 = frac(c1 * (255.0f/256.0f)) * (256.0f/255.0f);\n");
=======
			WRITE(p, "cc1 = %s(c1 * (255.0f/256.0f)) * (256.0f/255.0f);\n", GLSLConvertFunctions[FUNC_FRAC + bOpenGL]);
>>>>>>> 43a4d418
			RegisterStates[2].AlphaNeedOverflowControl = false;
			RegisterStates[2].ColorNeedOverflowControl = false;
		}
		else
		{
			out.Write("cc1 = c1;\n");
		}
		RegisterStates[2].AuxStored = true;
	}

	if(cc.a == TEVCOLORARG_C2 || cc.a == TEVCOLORARG_A2
	|| cc.b == TEVCOLORARG_C2 || cc.b == TEVCOLORARG_A2
	|| cc.c == TEVCOLORARG_C2 || cc.c == TEVCOLORARG_A2
	|| ac.a == TEVALPHAARG_A2 || ac.b == TEVALPHAARG_A2 || ac.c == TEVALPHAARG_A2)
	{
		out.SetConstantsUsed(C_COLORS+3,C_COLORS+3);
		if(RegisterStates[3].AlphaNeedOverflowControl || RegisterStates[3].ColorNeedOverflowControl)
		{
<<<<<<< HEAD
			out.Write("cc2 = frac(c2 * (255.0f/256.0f)) * (256.0f/255.0f);\n");
=======
			WRITE(p, "cc2 = %s(c2 * (255.0f/256.0f)) * (256.0f/255.0f);\n", GLSLConvertFunctions[FUNC_FRAC + bOpenGL]);
>>>>>>> 43a4d418
			RegisterStates[3].AlphaNeedOverflowControl = false;
			RegisterStates[3].ColorNeedOverflowControl = false;
		}
		else
		{
			out.Write("cc2 = c2;\n");
		}
		RegisterStates[3].AuxStored = true;
	}

	RegisterStates[cc.dest].ColorNeedOverflowControl = (cc.clamp == 0);
	RegisterStates[cc.dest].AuxStored = false;

	if (cc.d == TEVCOLORARG_C0 || cc.d == TEVCOLORARG_A0 || ac.d == TEVALPHAARG_A0)
		out.SetConstantsUsed(C_COLORS+1,C_COLORS+1);

	if (cc.d == TEVCOLORARG_C1 || cc.d == TEVCOLORARG_A1 || ac.d == TEVALPHAARG_A1)
		out.SetConstantsUsed(C_COLORS+2,C_COLORS+2);

	if (cc.d == TEVCOLORARG_C2 || cc.d == TEVCOLORARG_A2 || ac.d == TEVALPHAARG_A2)
		out.SetConstantsUsed(C_COLORS+3,C_COLORS+3);

	if (cc.dest >= GX_TEVREG0 && cc.dest <= GX_TEVREG2)
		out.SetConstantsUsed(C_COLORS+cc.dest, C_COLORS+cc.dest);

	if (ac.dest >= GX_TEVREG0 && ac.dest <= GX_TEVREG2)
		out.SetConstantsUsed(C_COLORS+ac.dest, C_COLORS+ac.dest);

	out.Write("// color combine\n");
	if (cc.clamp)
<<<<<<< HEAD
		out.Write("%s = saturate(", tevCOutputTable[cc.dest]);
=======
		WRITE(p, "%s = clamp(", tevCOutputTable[cc.dest]);
>>>>>>> 43a4d418
	else
		out.Write("%s = ", tevCOutputTable[cc.dest]);

	// combine the color channel
	if (cc.bias != TevBias_COMPARE) // if not compare
	{
		//normal color combiner goes here
		if (cc.shift > TEVSCALE_1)
			out.Write("%s*(", tevScaleTable[cc.shift]);

		if(!(cc.d == TEVCOLORARG_ZERO && cc.op == TEVOP_ADD))
			out.Write("%s%s", tevCInputTable[cc.d], tevOpTable[cc.op]);

		if (cc.a == cc.b)
			out.Write("%s", tevCInputTable[cc.a + 16]);
		else if (cc.c == TEVCOLORARG_ZERO)
			out.Write("%s", tevCInputTable[cc.a + 16]);
		else if (cc.c == TEVCOLORARG_ONE)
			out.Write("%s", tevCInputTable[cc.b + 16]);
		else if (cc.a == TEVCOLORARG_ZERO)
			out.Write("%s*%s", tevCInputTable[cc.b + 16], tevCInputTable[cc.c + 16]);
		else if (cc.b == TEVCOLORARG_ZERO)
			out.Write("%s*(float3(1.0f, 1.0f, 1.0f)-%s)", tevCInputTable[cc.a + 16], tevCInputTable[cc.c + 16]);
		else
<<<<<<< HEAD
			out.Write("lerp(%s, %s, %s)", tevCInputTable[cc.a + 16], tevCInputTable[cc.b + 16], tevCInputTable[cc.c + 16]);
=======
			WRITE(p, "%s(%s, %s, %s)", GLSLConvertFunctions[FUNC_LERP + bOpenGL], tevCInputTable[cc.a + 16], tevCInputTable[cc.b + 16], tevCInputTable[cc.c + 16]);
>>>>>>> 43a4d418

		out.Write("%s", tevBiasTable[cc.bias]);

		if (cc.shift > TEVSCALE_1)
			out.Write(")");
	}
	else
	{
		int cmp = (cc.shift<<1)|cc.op|8; // comparemode stored here
		out.Write(TEVCMPColorOPTable[cmp],//lookup the function from the op table
				tevCInputTable[cc.d],
				tevCInputTable[cc.a + 16],
				tevCInputTable[cc.b + 16],
				tevCInputTable[cc.c + 16]);
	}
	if (cc.clamp)
<<<<<<< HEAD
		out.Write(")");
	out.Write(";\n");
=======
		WRITE(p, ", 0.0, 1.0)");
	WRITE(p,";\n");
>>>>>>> 43a4d418

	RegisterStates[ac.dest].AlphaNeedOverflowControl = (ac.clamp == 0);
	RegisterStates[ac.dest].AuxStored = false;

	out.Write("// alpha combine\n");
	if (ac.clamp)
<<<<<<< HEAD
		out.Write("%s = saturate(", tevAOutputTable[ac.dest]);
=======
		WRITE(p, "%s = clamp(", tevAOutputTable[ac.dest]);
>>>>>>> 43a4d418
	else
		out.Write("%s = ", tevAOutputTable[ac.dest]);

	if (ac.bias != TevBias_COMPARE) // if not compare
	{
		//normal alpha combiner goes here
		if (ac.shift > TEVSCALE_1)
			out.Write("%s*(", tevScaleTable[ac.shift]);

		if(!(ac.d == TEVALPHAARG_ZERO && ac.op == TEVOP_ADD))
			out.Write("%s.a%s", tevAInputTable[ac.d], tevOpTable[ac.op]);

		if (ac.a == ac.b)
			out.Write("%s.a", tevAInputTable[ac.a + 8]);
		else if (ac.c == TEVALPHAARG_ZERO)
			out.Write("%s.a", tevAInputTable[ac.a + 8]);
		else if (ac.a == TEVALPHAARG_ZERO)
			out.Write("%s.a*%s.a", tevAInputTable[ac.b + 8], tevAInputTable[ac.c + 8]);
		else if (ac.b == TEVALPHAARG_ZERO)
			out.Write("%s.a*(1.0f-%s.a)", tevAInputTable[ac.a + 8], tevAInputTable[ac.c + 8]);
		else
<<<<<<< HEAD
			out.Write("lerp(%s.a, %s.a, %s.a)", tevAInputTable[ac.a + 8], tevAInputTable[ac.b + 8], tevAInputTable[ac.c + 8]);
=======
			WRITE(p, "%s(%s.a, %s.a, %s.a)", GLSLConvertFunctions[FUNC_LERP + bOpenGL], tevAInputTable[ac.a + 8], tevAInputTable[ac.b + 8], tevAInputTable[ac.c + 8]);
>>>>>>> 43a4d418

		out.Write("%s",tevBiasTable[ac.bias]);

		if (ac.shift>0)
			out.Write(")");

	}
	else
	{
		//compare alpha combiner goes here
		int cmp = (ac.shift<<1)|ac.op|8; // comparemode stored here
		out.Write(TEVCMPAlphaOPTable[cmp],
				tevAInputTable[ac.d],
				tevAInputTable[ac.a + 8],
				tevAInputTable[ac.b + 8],
				tevAInputTable[ac.c + 8]);
	}
	if (ac.clamp)
<<<<<<< HEAD
		out.Write(")");
	out.Write(";\n\n");
	out.Write("// TEV done\n");
=======
		WRITE(p, ", 0.0, 1.0)");
	WRITE(p, ";\n\n");
	WRITE(p, "// TEV done\n");
>>>>>>> 43a4d418
}

template<class T>
void SampleTexture(T& out, const char *destination, const char *texcoords, const char *texswap, int texmap, API_TYPE ApiType)
{
	out.SetConstantsUsed(C_TEXDIMS+texmap,C_TEXDIMS+texmap);
	if (ApiType == API_D3D11)
		out.Write("%s=Tex%d.Sample(samp%d,%s.xy * " I_TEXDIMS"[%d].xy).%s;\n", destination, texmap,texmap, texcoords, texmap, texswap);
	else
		out.Write("%s=%s(samp%d,%s.xy * " I_TEXDIMS"[%d].xy).%s;\n", destination, ApiType == API_OPENGL ? "texture" : "tex2D", texmap, texcoords, texmap, texswap);
}

static const char *tevAlphaFuncsTable[] =
{
	"(false)",									// NEVER
	"(prev.a <= %s - (0.25f/255.0f))",			// LESS
	"(abs( prev.a - %s ) < (0.5f/255.0f))",		// EQUAL
	"(prev.a < %s + (0.25f/255.0f))",			// LEQUAL
	"(prev.a >= %s + (0.25f/255.0f))",			// GREATER
	"(abs( prev.a - %s ) >= (0.5f/255.0f))",	// NEQUAL
	"(prev.a > %s - (0.25f/255.0f))",			// GEQUAL
	"(true)"									// ALWAYS
};

static const char *tevAlphaFunclogicTable[] =
{
	" && ", // and
	" || ", // or
	" != ", // xor
	" == "  // xnor
};

template<class T>
static void WriteAlphaTest(T& out, pixel_shader_uid_data& uid_data, API_TYPE ApiType, DSTALPHA_MODE dstAlphaMode, bool per_pixel_depth)
{
	static const char *alphaRef[2] =
	{
		I_ALPHA"[0].r",
		I_ALPHA"[0].g"
	};

	out.SetConstantsUsed(C_ALPHA, C_ALPHA);

	// using discard then return works the same in cg and dx9 but not in dx11
	out.Write("\tif(!( ");

	uid_data.alpha_test_comp0 = bpmem.alpha_test.comp0;
	uid_data.alpha_test_logic = bpmem.alpha_test.comp1;
	uid_data.alpha_test_logic = bpmem.alpha_test.logic;

	// Lookup the first component from the alpha function table
	int compindex = bpmem.alpha_test.comp0;
	out.Write(tevAlphaFuncsTable[compindex], alphaRef[0]);

	out.Write("%s", tevAlphaFunclogicTable[bpmem.alpha_test.logic]);//lookup the logic op

	// Lookup the second component from the alpha function table
	compindex = bpmem.alpha_test.comp1;
	out.Write(tevAlphaFuncsTable[compindex], alphaRef[1]);
	out.Write(")) {\n");

	out.Write("\t\tocol0 = float4(0.0f, 0.0f, 0.0f, 0.0f);\n");
	if (dstAlphaMode == DSTALPHA_DUAL_SOURCE_BLEND)
		out.Write("\t\tocol1 = float4(0.0f, 0.0f, 0.0f, 0.0f);\n");
	if(per_pixel_depth)
		out.Write("\t\tdepth = 1.f;\n");

	// HAXX: zcomploc (aka early_ztest) is a way to control whether depth test is done before
	// or after texturing and alpha test. PC GPUs have no way to support this
	// feature properly as of 2012: depth buffer and depth test are not
	// programmable and the depth test is always done after texturing.
	// Most importantly, PC GPUs do not allow writing to the z-buffer without
	// writing a color value (unless color writing is disabled altogether).
	// We implement "depth test before texturing" by discarding the fragment
	// when the alpha test fail. This is not a correct implementation because
	// even if the depth test fails the fragment could be alpha blended, but
	// we don't have a choice.
	uid_data.alpha_test_use_zcomploc_hack = bpmem.zcontrol.early_ztest && bpmem.zmode.updateenable;
	if (!(bpmem.zcontrol.early_ztest && bpmem.zmode.updateenable))
	{
		out.Write("\t\tdiscard;\n");
		if (ApiType != API_D3D11)
			out.Write("\t\treturn;\n");
	}

	out.Write("}\n");
}

static const char *tevFogFuncsTable[] =
{
	"",																// No Fog
	"",																// ?
	"",																// Linear
	"",																// ?
	"\tfog = 1.0f - pow(2.0f, -8.0f * fog);\n",						// exp
	"\tfog = 1.0f - pow(2.0f, -8.0f * fog * fog);\n",				// exp2
	"\tfog = pow(2.0f, -8.0f * (1.0f - fog));\n",					// backward exp
	"\tfog = 1.0f - fog;\n   fog = pow(2.0f, -8.0f * fog * fog);\n"	// backward exp2
};

<<<<<<< HEAD
template<class T>
static void WriteFog(T& out, pixel_shader_uid_data& uid_data)
{
	uid_data.fog_fsel = bpmem.fog.c_proj_fsel.fsel;
	if(bpmem.fog.c_proj_fsel.fsel == 0)
=======
static void WriteFog(char *&p, API_TYPE ApiType)
{
	bool bOpenGL = ApiType == API_OPENGL;

	if (bpmem.fog.c_proj_fsel.fsel == 0)
>>>>>>> 43a4d418
		return; // no Fog

	uid_data.fog_proj = bpmem.fog.c_proj_fsel.proj;

	out.SetConstantsUsed(C_FOG, C_FOG+1);
	if (bpmem.fog.c_proj_fsel.proj == 0)
	{
		// perspective
		// ze = A/(B - (Zs >> B_SHF)
		out.Write("\tfloat ze = " I_FOG"[1].x / (" I_FOG"[1].y - (zCoord / " I_FOG"[1].w));\n");
	}
	else
	{
		// orthographic
		// ze = a*Zs	(here, no B_SHF)
		out.Write("\tfloat ze = " I_FOG"[1].x * zCoord;\n");
	}

	// x_adjust = sqrt((x-center)^2 + k^2)/k
	// ze *= x_adjust
	// this is completely theoretical as the real hardware seems to use a table intead of calculating the values.
	uid_data.fog_RangeBaseEnabled = bpmem.fogRange.Base.Enabled;
	if (bpmem.fogRange.Base.Enabled)
	{
		out.SetConstantsUsed(C_FOG+2, C_FOG+2);
		out.Write("\tfloat x_adjust = (2.0f * (clipPos.x / " I_FOG"[2].y)) - 1.0f - " I_FOG"[2].x;\n");
		out.Write("\tx_adjust = sqrt(x_adjust * x_adjust + " I_FOG"[2].z * " I_FOG"[2].z) / " I_FOG"[2].z;\n");
		out.Write("\tze *= x_adjust;\n");
	}

<<<<<<< HEAD
	out.Write("\tfloat fog = saturate(ze - " I_FOG"[1].z);\n");
=======
	WRITE (p, "\tfloat fog = clamp(ze - " I_FOG"[1].z, 0.0, 1.0);\n");
>>>>>>> 43a4d418

	if (bpmem.fog.c_proj_fsel.fsel > 3)
	{
		out.Write("%s", tevFogFuncsTable[bpmem.fog.c_proj_fsel.fsel]);
	}
	else
	{
		if (bpmem.fog.c_proj_fsel.fsel != 2)
			WARN_LOG(VIDEO, "Unknown Fog Type! %08x", bpmem.fog.c_proj_fsel.fsel);
	}

<<<<<<< HEAD
	out.Write("\tprev.rgb = lerp(prev.rgb, " I_FOG"[0].rgb, fog);\n");
}

void GetPixelShaderUid(PixelShaderUid& object, DSTALPHA_MODE dstAlphaMode, API_TYPE ApiType, u32 components)
{
	GeneratePixelShader<PixelShaderUid>(object, dstAlphaMode, ApiType, components);
}

void GeneratePixelShaderCode(PixelShaderCode& object, DSTALPHA_MODE dstAlphaMode, API_TYPE ApiType, u32 components)
{
	GeneratePixelShader<PixelShaderCode>(object, dstAlphaMode, ApiType, components);
}

void GetPixelShaderConstantProfile(PixelShaderConstantProfile& object, DSTALPHA_MODE dstAlphaMode, API_TYPE ApiType, u32 components)
{
	GeneratePixelShader<PixelShaderConstantProfile>(object, dstAlphaMode, ApiType, components);
}
=======
	WRITE(p, "\tprev.rgb = %s(prev.rgb, " I_FOG"[0].rgb, fog);\n", GLSLConvertFunctions[FUNC_LERP + bOpenGL]);
}
>>>>>>> 43a4d418
<|MERGE_RESOLUTION|>--- conflicted
+++ resolved
@@ -18,255 +18,6 @@
 #include "NativeVertexFormat.h"
 
 
-<<<<<<< HEAD
-=======
-static void StageHash(u32 stage, u32* out)
-{
-	out[0] |= bpmem.combiners[stage].colorC.hex & 0xFFFFFF; // 24
-	u32 alphaC = bpmem.combiners[stage].alphaC.hex & 0xFFFFF0; // 24, strip out tswap and rswap for now
-	out[0] |= (alphaC&0xF0) << 24; // 8
-	out[1] |= alphaC >> 8; // 16
-
-	// reserve 3 bits for bpmem.tevorders[stage/2].getTexMap
-	out[1] |= bpmem.tevorders[stage/2].getTexCoord(stage&1) << 19; // 3
-	out[1] |= bpmem.tevorders[stage/2].getEnable(stage&1) << 22; // 1
-	// reserve 3 bits for bpmem.tevorders[stage/2].getColorChan
-
-	bool bHasIndStage = bpmem.tevind[stage].IsActive() && bpmem.tevind[stage].bt < bpmem.genMode.numindstages;
-	out[2] |= bHasIndStage << 2; // 1
-
-	bool needstexcoord = false;
-
-	if (bHasIndStage)
-	{
-		out[2] |= (bpmem.tevind[stage].hex & 0x17FFFF) << 3; // 21, TODO: needs an explanation
-		needstexcoord = true;
-	}
-
-
-	TevStageCombiner::ColorCombiner& cc = bpmem.combiners[stage].colorC;
-	TevStageCombiner::AlphaCombiner& ac = bpmem.combiners[stage].alphaC;
-
-	if(cc.a == TEVCOLORARG_RASA || cc.a == TEVCOLORARG_RASC
-		|| cc.b == TEVCOLORARG_RASA || cc.b == TEVCOLORARG_RASC
-		|| cc.c == TEVCOLORARG_RASA || cc.c == TEVCOLORARG_RASC
-		|| cc.d == TEVCOLORARG_RASA || cc.d == TEVCOLORARG_RASC
-		|| ac.a == TEVALPHAARG_RASA || ac.b == TEVALPHAARG_RASA
-		|| ac.c == TEVALPHAARG_RASA || ac.d == TEVALPHAARG_RASA)
-	{
-		out[0] |= bpmem.combiners[stage].alphaC.rswap;
-		out[2] |= bpmem.tevksel[bpmem.combiners[stage].alphaC.rswap*2].swap1 << 24; // 2
-		out[2] |= bpmem.tevksel[bpmem.combiners[stage].alphaC.rswap*2].swap2 << 26; // 2
-		out[2] |= bpmem.tevksel[bpmem.combiners[stage].alphaC.rswap*2+1].swap1 << 28; // 2
-		out[2] |= bpmem.tevksel[bpmem.combiners[stage].alphaC.rswap*2+1].swap2 << 30; // 2
-		out[1] |= (bpmem.tevorders[stage/2].getColorChan(stage&1)&1) << 23;
-		out[2] |= (bpmem.tevorders[stage/2].getColorChan(stage&1)&0x6) >> 1;
-	}
-
-	out[3] |= bpmem.tevorders[stage/2].getEnable(stage&1);
-	if (bpmem.tevorders[stage/2].getEnable(stage&1))
-	{
-		if (bHasIndStage)
-			needstexcoord = true;
-
-		out[0] |= bpmem.combiners[stage].alphaC.tswap;
-		out[3] |= bpmem.tevksel[bpmem.combiners[stage].alphaC.tswap*2].swap1 << 1; // 2
-		out[3] |= bpmem.tevksel[bpmem.combiners[stage].alphaC.tswap*2].swap2 << 3; // 2
-		out[3] |= bpmem.tevksel[bpmem.combiners[stage].alphaC.tswap*2+1].swap1 << 5; // 2
-		out[3] |= bpmem.tevksel[bpmem.combiners[stage].alphaC.tswap*2+1].swap2 << 7; // 2
-		out[1] |= bpmem.tevorders[stage/2].getTexMap(stage&1) << 16;
-	}
-
-	if (cc.a == TEVCOLORARG_KONST || cc.b == TEVCOLORARG_KONST || cc.c == TEVCOLORARG_KONST || cc.d == TEVCOLORARG_KONST
-		|| ac.a == TEVALPHAARG_KONST || ac.b == TEVALPHAARG_KONST || ac.c == TEVALPHAARG_KONST || ac.d == TEVALPHAARG_KONST)
-	{
-		out[3] |= bpmem.tevksel[stage/2].getKC(stage&1) << 9; // 5
-		out[3] |= bpmem.tevksel[stage/2].getKA(stage&1) << 14; // 5
-	}
-
-	if (needstexcoord)
-	{
-		out[1] |= bpmem.tevorders[stage/2].getTexCoord(stage&1) << 16;
-	}
-}
-
-// Mash together all the inputs that contribute to the code of a generated pixel shader into
-// a unique identifier, basically containing all the bits. Yup, it's a lot ....
-// It would likely be a lot more efficient to build this incrementally as the attributes
-// are set...
-void GetPixelShaderId(PIXELSHADERUID *uid, DSTALPHA_MODE dstAlphaMode, u32 components)
-{
-	memset(uid->values, 0, sizeof(uid->values));
-	uid->values[0] |= bpmem.genMode.numtevstages; // 4
-	uid->values[0] |= bpmem.genMode.numtexgens << 4; // 4
-	uid->values[0] |= dstAlphaMode << 8; // 2
-	uid->values[0] |= g_ActiveConfig.bFastDepthCalc << 10; // 1
-
-	bool enablePL = g_ActiveConfig.bEnablePixelLighting && g_ActiveConfig.backend_info.bSupportsPixelLighting;
-	uid->values[0] |= enablePL << 11; // 1
-
-	if (!enablePL)
-	{
-		uid->values[0] |= xfregs.numTexGen.numTexGens << 12; // 4
-	}
-
-	AlphaTest::TEST_RESULT alphaPreTest = bpmem.alpha_test.TestResult();
-	uid->values[0] |= alphaPreTest << 16; // 2
-
-	// numtexgens should be <= 8
-	for (unsigned int i = 0; i < bpmem.genMode.numtexgens; ++i)
-	{
-		uid->values[0] |= xfregs.texMtxInfo[i].projection << (18+i); // 1
-	}
-
-	uid->values[1] = bpmem.genMode.numindstages; // 3
-	u32 indirectStagesUsed = 0;
-	for (unsigned int i = 0; i < bpmem.genMode.numindstages; ++i)
-	{
-		if (bpmem.tevind[i].IsActive() && bpmem.tevind[i].bt < bpmem.genMode.numindstages)
-			indirectStagesUsed |= (1 << bpmem.tevind[i].bt);
-	}
-
-	assert(indirectStagesUsed == (indirectStagesUsed & 0xF));
-
-	uid->values[1] |= indirectStagesUsed << 3; // 4;
-
-	for (unsigned int i = 0; i < bpmem.genMode.numindstages; ++i)
-	{
-		if (indirectStagesUsed & (1 << i))
-		{
-			uid->values[1] |= (bpmem.tevindref.getTexCoord(i) < bpmem.genMode.numtexgens) << (7 + 3*i); // 1
-			if (bpmem.tevindref.getTexCoord(i) < bpmem.genMode.numtexgens)
-				uid->values[1] |= bpmem.tevindref.getTexCoord(i) << (8 + 3*i); // 2
-		}
-	}
-
-	u32* ptr = &uid->values[2];
-	for (unsigned int i = 0; i < bpmem.genMode.numtevstages+1u; ++i)
-	{
-		StageHash(i, ptr);
-		ptr += 4; // max: ptr = &uid->values[66]
-	}
-
-	ptr[0] |= bpmem.alpha_test.comp0; // 3
-	ptr[0] |= bpmem.alpha_test.comp1 << 3; // 3
-	ptr[0] |= bpmem.alpha_test.logic << 6; // 2
-
-	ptr[0] |= bpmem.ztex2.op << 8; // 2
-	ptr[0] |= bpmem.zcontrol.early_ztest << 10; // 1
-	ptr[0] |= bpmem.zmode.testenable << 11; // 1
-	ptr[0] |= bpmem.zmode.updateenable << 12; // 1
-
-	if (dstAlphaMode != DSTALPHA_ALPHA_PASS)
-	{
-		ptr[0] |= bpmem.fog.c_proj_fsel.fsel << 13; // 3
-		if (bpmem.fog.c_proj_fsel.fsel != 0)
-		{
-			ptr[0] |= bpmem.fog.c_proj_fsel.proj << 16; // 1
-			ptr[0] |= bpmem.fogRange.Base.Enabled << 17; // 1
-		}
-	}
-
-	++ptr;
-	if (enablePL)
-	{
-		ptr += GetLightingShaderId(ptr);
-		*ptr++ = components;
-	}
-
-	uid->num_values = int(ptr - uid->values);
-}
-
-void GetSafePixelShaderId(PIXELSHADERUIDSAFE *uid, DSTALPHA_MODE dstAlphaMode, u32 components)
-{
-	memset(uid->values, 0, sizeof(uid->values));
-	u32* ptr = uid->values;
-	*ptr++ = dstAlphaMode; // 0
-	*ptr++ = bpmem.genMode.hex; // 1
-	*ptr++ = bpmem.ztex2.hex; // 2
-	*ptr++ = bpmem.zcontrol.hex; // 3
-	*ptr++ = bpmem.zmode.hex; // 4
-	*ptr++ = g_ActiveConfig.bFastDepthCalc; // 5
-	*ptr++ = g_ActiveConfig.bEnablePixelLighting && g_ActiveConfig.backend_info.bSupportsPixelLighting; // 6
-	*ptr++ = xfregs.numTexGen.hex; // 7
-
-	if (g_ActiveConfig.bEnablePixelLighting && g_ActiveConfig.backend_info.bSupportsPixelLighting)
-	{
-		*ptr++ = xfregs.color[0].hex;
-		*ptr++ = xfregs.alpha[0].hex;
-		*ptr++ = xfregs.color[1].hex;
-		*ptr++ = xfregs.alpha[1].hex;
-		*ptr++ = components;
-	}
-
-	for (unsigned int i = 0; i < 8; ++i)
-		*ptr++ = xfregs.texMtxInfo[i].hex; // 8-15
-
-	for (unsigned int i = 0; i < 16; ++i)
-		*ptr++ = bpmem.tevind[i].hex; // 16-31
-
-	*ptr++ = bpmem.tevindref.hex; // 32
-
-	for (u32 i = 0; i < bpmem.genMode.numtevstages+1u; ++i) // up to 16 times
-	{
-		*ptr++ = bpmem.combiners[i].colorC.hex; // 33+5*i
-		*ptr++ = bpmem.combiners[i].alphaC.hex; // 34+5*i
-		*ptr++ = bpmem.tevind[i].hex; // 35+5*i
-		*ptr++ = bpmem.tevksel[i/2].hex; // 36+5*i
-		*ptr++ = bpmem.tevorders[i/2].hex; // 37+5*i
-	}
-
-	ptr = &uid->values[113];
-
-	*ptr++ = bpmem.alpha_test.hex; // 113
-
-	*ptr++ = bpmem.fog.c_proj_fsel.hex; // 114
-	*ptr++ = bpmem.fogRange.Base.hex; // 115
-
-	_assert_((ptr - uid->values) == uid->GetNumValues());
-}
-
-void ValidatePixelShaderIDs(API_TYPE api, PIXELSHADERUIDSAFE old_id, const std::string& old_code, DSTALPHA_MODE dstAlphaMode, u32 components)
-{
-	if (!g_ActiveConfig.bEnableShaderDebugging)
-		return;
-
-	PIXELSHADERUIDSAFE new_id;
-	GetSafePixelShaderId(&new_id, dstAlphaMode, components);
-
-	if (!(old_id == new_id))
-	{
-		std::string new_code(GeneratePixelShaderCode(dstAlphaMode, api, components));
-		if (old_code != new_code)
-		{
-			_assert_(old_id.GetNumValues() == new_id.GetNumValues());
-
-			char msg[8192];
-			char* ptr = msg;
-			ptr += sprintf(ptr, "Pixel shader IDs matched but unique IDs did not!\nUnique IDs (old <-> new):\n");
-			const int N = new_id.GetNumValues();
-			for (int i = 0; i < N/2; ++i)
-				ptr += sprintf(ptr, "%02d, %08X  %08X  |  %08X  %08X\n", 2*i, old_id.values[2*i], old_id.values[2*i+1],
-																			new_id.values[2*i], new_id.values[2*i+1]);
-			if (N % 2)
-				ptr += sprintf(ptr, "%02d, %08X  |  %08X\n", N-1, old_id.values[N-1], new_id.values[N-1]);
-	
-			static int num_failures = 0;
-			char szTemp[MAX_PATH];
-			sprintf(szTemp, "%spsuid_mismatch_%04i.txt", File::GetUserPath(D_DUMP_IDX).c_str(), num_failures++);
-			std::ofstream file;
-			OpenFStream(file, szTemp, std::ios_base::out);
-			file << msg;
-			file << "\n\nOld shader code:\n" << old_code;
-			file << "\n\nNew shader code:\n" << new_code;
-			file.close();
-
-			PanicAlert("Unique pixel shader ID mismatch!\n\nReport this to the devs, along with the contents of %s.", szTemp);
-		}
-	}
-}
-
->>>>>>> 43a4d418
 //   old tev->pixelshader notes
 //
 //   color for this stage (alpha, color) is given by bpmem.tevorders[0].colorchan0
@@ -276,15 +27,6 @@
 //   output is given by .outreg
 //   tevtemp is set according to swapmodetables and
 
-<<<<<<< HEAD
-=======
-static void WriteStage(char *&p, int n, API_TYPE ApiType);
-static void SampleTexture(char *&p, const char *destination, const char *texcoords, const char *texswap, int texmap, API_TYPE ApiType);
-// static void WriteAlphaCompare(char *&p, int num, int comp);
-static void WriteAlphaTest(char *&p, API_TYPE ApiType,DSTALPHA_MODE dstAlphaMode, bool per_pixel_depth);
-static void WriteFog(char *&p, API_TYPE ApiType);
-
->>>>>>> 43a4d418
 static const char *tevKSelTableC[] = // KCSEL
 {
 	"1.0f,1.0f,1.0f",       // 1   = 0x00
@@ -474,6 +216,17 @@
 
 static char text[16384];
 
+// We can't use function defines since the Qualcomm shader compiler doesn't support it
+static const char *GLSLConvertFunctions[] =
+{
+	"frac", // HLSL
+	"fract", // GLSL
+	"lerp",
+	"mix"
+};
+#define FUNC_FRAC 0
+#define FUNC_LERP 2
+
 static void BuildSwapModeTable()
 {
 	static const char *swapColors = "rgba";
@@ -487,32 +240,10 @@
 	}
 }
 
-<<<<<<< HEAD
 template<class T> static void WriteStage(T& out, pixel_shader_uid_data& uid_data, int n, API_TYPE ApiType, RegisterState RegisterStates[4]);
 template<class T> static void SampleTexture(T& out, const char *destination, const char *texcoords, const char *texswap, int texmap, API_TYPE ApiType);
 template<class T> static void WriteAlphaTest(T& out, pixel_shader_uid_data& uid_data, API_TYPE ApiType,DSTALPHA_MODE dstAlphaMode, bool per_pixel_depth);
-template<class T> static void WriteFog(T& out, pixel_shader_uid_data& uid_data);
-=======
-// We can't use function defines since the Qualcomm shader compiler doesn't support it
-static const char *GLSLConvertFunctions[] =
-{
-	"frac", // HLSL
-	"fract", // GLSL
-	"lerp",
-	"mix"
-};
-#define FUNC_FRAC 0
-#define FUNC_LERP 2
-
-const char* WriteRegister(API_TYPE ApiType, const char *prefix, const u32 num)
-{
-	if (ApiType == API_OPENGL)
-		return ""; // Nothing to do here
-	static char result[64];
-	sprintf(result, " : register(%s%d)", prefix, num);
-	return result;
-}
->>>>>>> 43a4d418
+template<class T> static void WriteFog(T& out, pixel_shader_uid_data& uid_data, API_TYPE ApiType);
 
 template<class T>
 static void GeneratePixelShader(T& out, DSTALPHA_MODE dstAlphaMode, API_TYPE ApiType, u32 components)
@@ -523,37 +254,27 @@
 										? out.template GetUidData<pixel_shader_uid_data>() : dummy_data;
 
 	out.SetBuffer(text);
+#ifndef ANDROID
+	locale_t locale;
+	locale_t old_locale;
 	if (out.GetBuffer() != NULL)
-		setlocale(LC_NUMERIC, "C"); // Reset locale for compilation
-
-<<<<<<< HEAD
-=======
-const char *GeneratePixelShaderCode(DSTALPHA_MODE dstAlphaMode, API_TYPE ApiType, u32 components)
-{
-#ifndef ANDROID
-	locale_t locale = newlocale(LC_NUMERIC_MASK, "C", NULL); // New locale for compilation
-	locale_t old_locale = uselocale(locale); // Apply the locale for this thread
+	{
+		locale = newlocale(LC_NUMERIC_MASK, "C", NULL); // New locale for compilation
+		old_locale = uselocale(locale); // Apply the locale for this thread
+	}
 #endif
->>>>>>> 43a4d418
+
 	text[sizeof(text) - 1] = 0x7C;  // canary
 
 	unsigned int numStages = bpmem.genMode.numtevstages + 1;
 	unsigned int numTexgen = bpmem.genMode.numtexgens;
 
-<<<<<<< HEAD
-	bool per_pixel_depth = bpmem.ztex2.op != ZTEXTURE_DISABLE && !bpmem.zcontrol.early_ztest && bpmem.zmode.testenable;
+	bool per_pixel_depth = (bpmem.ztex2.op != ZTEXTURE_DISABLE && !bpmem.zcontrol.early_ztest && bpmem.zmode.testenable) || !g_ActiveConfig.bFastDepthCalc;
+	const bool bOpenGL = ApiType == API_OPENGL;
 
 	out.Write("//Pixel Shader for TEV stages\n");
 	out.Write("//%i TEV stages, %i texgens, %i IND stages\n",
 		numStages, numTexgen, bpmem.genMode.numindstages);
-=======
-	bool per_pixel_depth = (bpmem.ztex2.op != ZTEXTURE_DISABLE && !bpmem.zcontrol.early_ztest && bpmem.zmode.testenable) || !g_ActiveConfig.bFastDepthCalc;
-	bool bOpenGL = ApiType == API_OPENGL;
-	char *p = text;
-	WRITE(p, "//Pixel Shader for TEV stages\n");
-	WRITE(p, "//%i TEV stages, %i texgens, XXX IND stages\n",
-		numStages, numTexgen/*, bpmem.genMode.numindstages*/);
->>>>>>> 43a4d418
 
 	uid_data.dstAlphaMode = dstAlphaMode;
 	uid_data.genMode_numindstages = bpmem.genMode.numindstages;
@@ -564,19 +285,11 @@
 	{
 		// Fmod implementation gleaned from Nvidia
 		// At http://http.developer.nvidia.com/Cg/fmod.html
-<<<<<<< HEAD
 		out.Write("float fmod( float x, float y )\n");
 		out.Write("{\n");
 		out.Write("\tfloat z = fract( abs( x / y) ) * abs( y );\n");
 		out.Write("\treturn (x < 0) ? -z : z;\n");
-		out.Write("}\n\n");
-=======
-		WRITE(p, "float fmod( float x, float y )\n");
-		WRITE(p, "{\n");
-		WRITE(p, "\tfloat z = fract( abs( x / y) ) * abs( y );\n");
-		WRITE(p, "\treturn (x < 0.0) ? -z : z;\n");
-		WRITE(p, "}\n");
->>>>>>> 43a4d418
+		out.Write("}\n");
 
 		// Declare samplers
 		for (int i = 0; i < 8; ++i)
@@ -853,11 +566,7 @@
 	}
 	// emulation of unsigned 8 overflow when casting if needed
 	if(RegisterStates[0].AlphaNeedOverflowControl || RegisterStates[0].ColorNeedOverflowControl)
-<<<<<<< HEAD
-		out.Write("\tprev = frac(prev * (255.0f/256.0f)) * (256.0f/255.0f);\n");
-=======
-		WRITE(p, "\tprev = %s(prev * (255.0f/256.0f)) * (256.0f/255.0f);\n", GLSLConvertFunctions[FUNC_FRAC + bOpenGL]);
->>>>>>> 43a4d418
+		out.Write("\tprev = %s(prev * (255.0f/256.0f)) * (256.0f/255.0f);\n", GLSLConvertFunctions[FUNC_FRAC + bOpenGL]);
 
 	AlphaTest::TEST_RESULT Pretest = bpmem.alpha_test.TestResult();
 	uid_data.Pretest = Pretest;
@@ -865,40 +574,29 @@
 		WriteAlphaTest<T>(out, uid_data, ApiType, dstAlphaMode, per_pixel_depth);
 
 
-<<<<<<< HEAD
-	// the screen space depth value = far z + (clip z / clip w) * z range
-	if(ApiType == API_OPENGL || ApiType == API_D3D11)
+	// D3D9 doesn't support readback of depth in pixel shader, so we always have to calculate it again.
+	// This shouldn't be a performance issue as the written depth is usually still from perspective division
+	// but this isn't true for z-textures, so there will be depth issues between enabled and disabled z-textures fragments
+	if ((ApiType == API_OPENGL || ApiType == API_D3D11) && g_ActiveConfig.bFastDepthCalc)
 		out.Write("float zCoord = rawpos.z;\n");
 	else
 	{
 		out.SetConstantsUsed(C_ZBIAS+1, C_ZBIAS+1);
-		// dx9 doesn't support 4 component position, so we have to calculate it again
+		// the screen space depth value = far z + (clip z / clip w) * z range
 		out.Write("float zCoord = " I_ZBIAS"[1].x + (clipPos.z / clipPos.w) * " I_ZBIAS"[1].y;\n");
 	}
 
-	// Note: depth textures are disabled if early depth test is enabled
+	// depth texture can safely be ignored if the result won't be written to the depth buffer (early_ztest) and isn't used for fog either
+	bool skip_ztexture = !per_pixel_depth && !bpmem.fog.c_proj_fsel.fsel;
+
 	uid_data.ztex_op = bpmem.ztex2.op;
 	uid_data.per_pixel_depth = per_pixel_depth;
 	uid_data.fog_fsel = bpmem.fog.c_proj_fsel.fsel;
-=======
-	
-	// dx9 doesn't support readback of depth in pixel shader, so we always have to calculate it again
-	// shouldn't be a performance issue as the written depth is usually still from perspective division
-	// but this isn't true for z-textures, so there will be depth issues between enabled and disabled z-textures fragments
-	if((ApiType == API_OPENGL || ApiType == API_D3D11) && g_ActiveConfig.bFastDepthCalc)
-		WRITE(p, "float zCoord = rawpos.z;\n");
-	else
-		// the screen space depth value = far z + (clip z / clip w) * z range
-		WRITE(p, "float zCoord = " I_ZBIAS"[1].x + (clipPos.z / clipPos.w) * " I_ZBIAS"[1].y;\n");
->>>>>>> 43a4d418
-
-	// depth texture can safely be ignored if the result won't be written to the depth buffer (early_ztest) and isn't used for fog either
-	bool skip_ztexture = !per_pixel_depth && !bpmem.fog.c_proj_fsel.fsel;
-	
+
 	// Note: z-textures are not written to depth buffer if early depth test is used
 	if (per_pixel_depth && bpmem.zcontrol.early_ztest)
-		WRITE(p, "depth = zCoord;\n");
-	
+		out.Write("depth = zCoord;\n");
+
 	if (bpmem.ztex2.op != ZTEXTURE_DISABLE && !skip_ztexture)
 	{
 		// use the texture input of the last texture stage (textemp), hopefully this has been read and is in correct format...
@@ -906,26 +604,18 @@
 		out.Write("zCoord = dot(" I_ZBIAS"[0].xyzw, textemp.xyzw) + " I_ZBIAS"[1].w %s;\n",
 									(bpmem.ztex2.op == ZTEXTURE_ADD) ? "+ zCoord" : "");
 
-<<<<<<< HEAD
 		// U24 overflow emulation
 		out.Write("zCoord = zCoord * (16777215.0f/16777216.0f);\n");
-		out.Write("zCoord = frac(zCoord);\n");
+		out.Write("zCoord = %s(zCoord);\n", GLSLConvertFunctions[FUNC_FRAC + bOpenGL]);
 		out.Write("zCoord = zCoord * (16777216.0f/16777215.0f);\n");
 
 		// Note: depth texture output is only written to depth buffer if late depth test is used
 		// final depth value is used for fog calculation, though
 		if (per_pixel_depth)
 			out.Write("depth = zCoord;\n");
-=======
-		// scale to make result from frac correct
-		WRITE(p, "zCoord = zCoord * (16777215.0f/16777216.0f);\n");
-		WRITE(p, "zCoord = %s(zCoord);\n", GLSLConvertFunctions[FUNC_FRAC + bOpenGL]);
-		WRITE(p, "zCoord = zCoord * (16777216.0f/16777215.0f);\n");
->>>>>>> 43a4d418
-	}
-	
-	if (per_pixel_depth && !bpmem.zcontrol.early_ztest)
-		WRITE(p, "depth = zCoord;\n");
+	}
+	else if (per_pixel_depth && !bpmem.zcontrol.early_ztest)
+		out.Write("depth = zCoord;\n");
 
 	if (dstAlphaMode == DSTALPHA_ALPHA_PASS)
 	{
@@ -934,13 +624,8 @@
 	}
 	else
 	{
-<<<<<<< HEAD
-		WriteFog<T>(out, uid_data);
+		WriteFog<T>(out, uid_data, ApiType);
 		out.Write("\tocol0 = prev;\n");
-=======
-		WriteFog(p, ApiType);
-		WRITE(p, "\tocol0 = prev;\n");
->>>>>>> 43a4d418
 	}
 
 	// Use dual-source color blending to perform dst alpha in a single pass
@@ -967,16 +652,13 @@
 	if (text[sizeof(text) - 1] != 0x7C)
 		PanicAlert("PixelShader generator - buffer too small, canary has been eaten!");
 
-<<<<<<< HEAD
+#ifndef ANDROID
 	if (out.GetBuffer() != NULL)
-		setlocale(LC_NUMERIC, ""); // restore locale
-=======
-#ifndef ANDROID
-	uselocale(old_locale); // restore locale
-	freelocale(locale);
+	{
+		uselocale(old_locale); // restore locale
+		freelocale(locale);
+	}
 #endif
-	return text;
->>>>>>> 43a4d418
 }
 
 
@@ -1023,13 +705,8 @@
 	"   %s.a + (abs(%s.a - %s.a) < (0.5f/255.0f) ? %s.a : 0.0f)"//#define TEVCMP_A8_EQ 15
 };
 
-<<<<<<< HEAD
-
 template<class T>
 static void WriteStage(T& out, pixel_shader_uid_data& uid_data, int n, API_TYPE ApiType, RegisterState RegisterStates[4])
-=======
-static void WriteStage(char *&p, int n, API_TYPE ApiType)
->>>>>>> 43a4d418
 {
 	int texcoord = bpmem.tevorders[n/2].getTexCoord(n&1);
 	bool bHasTexCoord = (u32)texcoord < bpmem.genMode.numtexgens;
@@ -1168,13 +845,8 @@
 		uid_data.tevksel_n_swap2 = bpmem.tevksel[i*2+1].swap2 << (2 * (i*2+1));
 
 		char *rasswap = swapModeTable[bpmem.combiners[n].alphaC.rswap];
-<<<<<<< HEAD
 		out.Write("rastemp = %s.%s;\n", tevRasTable[bpmem.tevorders[n / 2].getColorChan(n & 1)], rasswap);
-		out.Write("crastemp = frac(rastemp * (255.0f/256.0f)) * (256.0f/255.0f);\n");
-=======
-		WRITE(p, "rastemp = %s.%s;\n", tevRasTable[bpmem.tevorders[n / 2].getColorChan(n & 1)], rasswap);
-		WRITE(p, "crastemp = %s(rastemp * (255.0f/256.0f)) * (256.0f/255.0f);\n", GLSLConvertFunctions[FUNC_FRAC + bOpenGL]);
->>>>>>> 43a4d418
+		out.Write("crastemp = %s(rastemp * (255.0f/256.0f)) * (256.0f/255.0f);\n", GLSLConvertFunctions[FUNC_FRAC + bOpenGL]);
 	}
 
 
@@ -1216,11 +888,7 @@
 		out.Write("konsttemp = float4(%s, %s);\n", tevKSelTableC[kc], tevKSelTableA[ka]);
 		if(kc > 7 || ka > 7)
 		{
-<<<<<<< HEAD
-			out.Write("ckonsttemp = frac(konsttemp * (255.0f/256.0f)) * (256.0f/255.0f);\n");
-=======
-			WRITE(p, "ckonsttemp = %s(konsttemp * (255.0f/256.0f)) * (256.0f/255.0f);\n", GLSLConvertFunctions[FUNC_FRAC + bOpenGL]);
->>>>>>> 43a4d418
+			out.Write("ckonsttemp = %s(konsttemp * (255.0f/256.0f)) * (256.0f/255.0f);\n", GLSLConvertFunctions[FUNC_FRAC + bOpenGL]);
 		}
 		else
 		{
@@ -1239,11 +907,7 @@
 	{
 		if(RegisterStates[0].AlphaNeedOverflowControl || RegisterStates[0].ColorNeedOverflowControl)
 		{
-<<<<<<< HEAD
-			out.Write("cprev = frac(prev * (255.0f/256.0f)) * (256.0f/255.0f);\n");
-=======
-			WRITE(p, "cprev = %s(prev * (255.0f/256.0f)) * (256.0f/255.0f);\n", GLSLConvertFunctions[FUNC_FRAC + bOpenGL]);
->>>>>>> 43a4d418
+			out.Write("cprev = %s(prev * (255.0f/256.0f)) * (256.0f/255.0f);\n", GLSLConvertFunctions[FUNC_FRAC + bOpenGL]);
 			RegisterStates[0].AlphaNeedOverflowControl = false;
 			RegisterStates[0].ColorNeedOverflowControl = false;
 		}
@@ -1262,11 +926,7 @@
 		out.SetConstantsUsed(C_COLORS+1,C_COLORS+1);
 		if(RegisterStates[1].AlphaNeedOverflowControl || RegisterStates[1].ColorNeedOverflowControl)
 		{
-<<<<<<< HEAD
-			out.Write("cc0 = frac(c0 * (255.0f/256.0f)) * (256.0f/255.0f);\n");
-=======
-			WRITE(p, "cc0 = %s(c0 * (255.0f/256.0f)) * (256.0f/255.0f);\n", GLSLConvertFunctions[FUNC_FRAC + bOpenGL]);
->>>>>>> 43a4d418
+			out.Write("cc0 = %s(c0 * (255.0f/256.0f)) * (256.0f/255.0f);\n", GLSLConvertFunctions[FUNC_FRAC + bOpenGL]);
 			RegisterStates[1].AlphaNeedOverflowControl = false;
 			RegisterStates[1].ColorNeedOverflowControl = false;
 		}
@@ -1285,11 +945,7 @@
 		out.SetConstantsUsed(C_COLORS+2,C_COLORS+2);
 		if(RegisterStates[2].AlphaNeedOverflowControl || RegisterStates[2].ColorNeedOverflowControl)
 		{
-<<<<<<< HEAD
-			out.Write("cc1 = frac(c1 * (255.0f/256.0f)) * (256.0f/255.0f);\n");
-=======
-			WRITE(p, "cc1 = %s(c1 * (255.0f/256.0f)) * (256.0f/255.0f);\n", GLSLConvertFunctions[FUNC_FRAC + bOpenGL]);
->>>>>>> 43a4d418
+			out.Write("cc1 = frac(c1 * (255.0f/256.0f)) * (256.0f/255.0f);\n", GLSLConvertFunctions[FUNC_FRAC + bOpenGL]);
 			RegisterStates[2].AlphaNeedOverflowControl = false;
 			RegisterStates[2].ColorNeedOverflowControl = false;
 		}
@@ -1308,11 +964,7 @@
 		out.SetConstantsUsed(C_COLORS+3,C_COLORS+3);
 		if(RegisterStates[3].AlphaNeedOverflowControl || RegisterStates[3].ColorNeedOverflowControl)
 		{
-<<<<<<< HEAD
-			out.Write("cc2 = frac(c2 * (255.0f/256.0f)) * (256.0f/255.0f);\n");
-=======
-			WRITE(p, "cc2 = %s(c2 * (255.0f/256.0f)) * (256.0f/255.0f);\n", GLSLConvertFunctions[FUNC_FRAC + bOpenGL]);
->>>>>>> 43a4d418
+			out.Write("cc2 = %s(c2 * (255.0f/256.0f)) * (256.0f/255.0f);\n", GLSLConvertFunctions[FUNC_FRAC + bOpenGL]);
 			RegisterStates[3].AlphaNeedOverflowControl = false;
 			RegisterStates[3].ColorNeedOverflowControl = false;
 		}
@@ -1343,11 +995,7 @@
 
 	out.Write("// color combine\n");
 	if (cc.clamp)
-<<<<<<< HEAD
-		out.Write("%s = saturate(", tevCOutputTable[cc.dest]);
-=======
-		WRITE(p, "%s = clamp(", tevCOutputTable[cc.dest]);
->>>>>>> 43a4d418
+		out.Write("%s = clamp(", tevCOutputTable[cc.dest]);
 	else
 		out.Write("%s = ", tevCOutputTable[cc.dest]);
 
@@ -1372,11 +1020,7 @@
 		else if (cc.b == TEVCOLORARG_ZERO)
 			out.Write("%s*(float3(1.0f, 1.0f, 1.0f)-%s)", tevCInputTable[cc.a + 16], tevCInputTable[cc.c + 16]);
 		else
-<<<<<<< HEAD
-			out.Write("lerp(%s, %s, %s)", tevCInputTable[cc.a + 16], tevCInputTable[cc.b + 16], tevCInputTable[cc.c + 16]);
-=======
-			WRITE(p, "%s(%s, %s, %s)", GLSLConvertFunctions[FUNC_LERP + bOpenGL], tevCInputTable[cc.a + 16], tevCInputTable[cc.b + 16], tevCInputTable[cc.c + 16]);
->>>>>>> 43a4d418
+			out.Write("%s(%s, %s, %s)", GLSLConvertFunctions[FUNC_LERP + bOpenGL], tevCInputTable[cc.a + 16], tevCInputTable[cc.b + 16], tevCInputTable[cc.c + 16]);
 
 		out.Write("%s", tevBiasTable[cc.bias]);
 
@@ -1393,24 +1037,15 @@
 				tevCInputTable[cc.c + 16]);
 	}
 	if (cc.clamp)
-<<<<<<< HEAD
-		out.Write(")");
+		out.Write(", 0.0, 1.0)");
 	out.Write(";\n");
-=======
-		WRITE(p, ", 0.0, 1.0)");
-	WRITE(p,";\n");
->>>>>>> 43a4d418
 
 	RegisterStates[ac.dest].AlphaNeedOverflowControl = (ac.clamp == 0);
 	RegisterStates[ac.dest].AuxStored = false;
 
 	out.Write("// alpha combine\n");
 	if (ac.clamp)
-<<<<<<< HEAD
-		out.Write("%s = saturate(", tevAOutputTable[ac.dest]);
-=======
-		WRITE(p, "%s = clamp(", tevAOutputTable[ac.dest]);
->>>>>>> 43a4d418
+		out.Write("%s = clamp(", tevAOutputTable[ac.dest]);
 	else
 		out.Write("%s = ", tevAOutputTable[ac.dest]);
 
@@ -1432,11 +1067,7 @@
 		else if (ac.b == TEVALPHAARG_ZERO)
 			out.Write("%s.a*(1.0f-%s.a)", tevAInputTable[ac.a + 8], tevAInputTable[ac.c + 8]);
 		else
-<<<<<<< HEAD
-			out.Write("lerp(%s.a, %s.a, %s.a)", tevAInputTable[ac.a + 8], tevAInputTable[ac.b + 8], tevAInputTable[ac.c + 8]);
-=======
-			WRITE(p, "%s(%s.a, %s.a, %s.a)", GLSLConvertFunctions[FUNC_LERP + bOpenGL], tevAInputTable[ac.a + 8], tevAInputTable[ac.b + 8], tevAInputTable[ac.c + 8]);
->>>>>>> 43a4d418
+			out.Write("%s(%s.a, %s.a, %s.a)", GLSLConvertFunctions[FUNC_LERP + bOpenGL], tevAInputTable[ac.a + 8], tevAInputTable[ac.b + 8], tevAInputTable[ac.c + 8]);
 
 		out.Write("%s",tevBiasTable[ac.bias]);
 
@@ -1455,15 +1086,9 @@
 				tevAInputTable[ac.c + 8]);
 	}
 	if (ac.clamp)
-<<<<<<< HEAD
-		out.Write(")");
+		out.Write(", 0.0, 1.0)");
 	out.Write(";\n\n");
 	out.Write("// TEV done\n");
-=======
-		WRITE(p, ", 0.0, 1.0)");
-	WRITE(p, ";\n\n");
-	WRITE(p, "// TEV done\n");
->>>>>>> 43a4d418
 }
 
 template<class T>
@@ -1564,19 +1189,13 @@
 	"\tfog = 1.0f - fog;\n   fog = pow(2.0f, -8.0f * fog * fog);\n"	// backward exp2
 };
 
-<<<<<<< HEAD
 template<class T>
-static void WriteFog(T& out, pixel_shader_uid_data& uid_data)
-{
+static void WriteFog(T& out, pixel_shader_uid_data& uid_data, API_TYPE ApiType)
+{
+	bool bOpenGL = ApiType == API_OPENGL;
+
 	uid_data.fog_fsel = bpmem.fog.c_proj_fsel.fsel;
 	if(bpmem.fog.c_proj_fsel.fsel == 0)
-=======
-static void WriteFog(char *&p, API_TYPE ApiType)
-{
-	bool bOpenGL = ApiType == API_OPENGL;
-
-	if (bpmem.fog.c_proj_fsel.fsel == 0)
->>>>>>> 43a4d418
 		return; // no Fog
 
 	uid_data.fog_proj = bpmem.fog.c_proj_fsel.proj;
@@ -1607,11 +1226,7 @@
 		out.Write("\tze *= x_adjust;\n");
 	}
 
-<<<<<<< HEAD
-	out.Write("\tfloat fog = saturate(ze - " I_FOG"[1].z);\n");
-=======
-	WRITE (p, "\tfloat fog = clamp(ze - " I_FOG"[1].z, 0.0, 1.0);\n");
->>>>>>> 43a4d418
+	out.Write("\tfloat fog = clamp(ze - " I_FOG"[1].z, 0.0, 1.0);\n");
 
 	if (bpmem.fog.c_proj_fsel.fsel > 3)
 	{
@@ -1623,8 +1238,7 @@
 			WARN_LOG(VIDEO, "Unknown Fog Type! %08x", bpmem.fog.c_proj_fsel.fsel);
 	}
 
-<<<<<<< HEAD
-	out.Write("\tprev.rgb = lerp(prev.rgb, " I_FOG"[0].rgb, fog);\n");
+	out.Write("\tprev.rgb = %s(prev.rgb, " I_FOG"[0].rgb, fog);\n", GLSLConvertFunctions[FUNC_LERP + bOpenGL]);
 }
 
 void GetPixelShaderUid(PixelShaderUid& object, DSTALPHA_MODE dstAlphaMode, API_TYPE ApiType, u32 components)
@@ -1641,7 +1255,3 @@
 {
 	GeneratePixelShader<PixelShaderConstantProfile>(object, dstAlphaMode, ApiType, components);
 }
-=======
-	WRITE(p, "\tprev.rgb = %s(prev.rgb, " I_FOG"[0].rgb, fog);\n", GLSLConvertFunctions[FUNC_LERP + bOpenGL]);
-}
->>>>>>> 43a4d418
